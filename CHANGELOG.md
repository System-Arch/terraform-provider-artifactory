--- conflicted
+++ resolved
@@ -1,17 +1,16 @@
-<<<<<<< HEAD
-## 4.0.0 (Mar 30, 2022)
+## 4.0.0 (Mar 31, 2022)
 
 BREAKING CHANGES:
 
 * `artifactory_local_repository`, `artifactory_remote_repository` and `artifactory_virtual_repository` were removed
-from the provider. Please use resources with package-specific names, like `artifactory_local_cargo_repository` [GH-377]
-=======
+  from the provider. Please use resources with package-specific names, like `artifactory_local_cargo_repository` [GH-377]
+
+
 ## 3.1.2 (Mar 31, 2022)
 
 BUG FIXES:
 
 * Fix proxy getting unset after modifying existing artifactory_remote_*_repository resources. [GH-381]
->>>>>>> d9286e5d
 
 ## 3.1.1 (Mar 30, 2022)
 
