<<<<<<< HEAD
## 11.8.0 (August 23, 2024). Tested on Artifactory 7.90.8 with Terraform 1.9.5 and OpenTofu 1.8.1

IMPROVEMENTS:

* resource/artifactory_federated_\*\_repository: Add `access_token` attribute to `member` to support `cleanup_on_delete` for JPD setup without Access Federation for access token. Also improve error handling when deleting member federated repository. PR: [#1057](https://github.com/jfrog/terraform-provider-artifactory/pull/1057)

## 11.7.0 (August 21, 2024). Tested on Artifactory 7.90.8 with Terraform 1.9.5 and OpenTofu 1.8.1
=======
## 11.7.1 (August 28, 2024). Tested on Artifactory 7.90.8 with Terraform 1.9.5 and OpenTofu 1.8.1

IMPROVEMENTS:

* resource/artifactory_local_repository_single_replication is migrated to Plugin Framework. PR: [#1059](https://github.com/jfrog/terraform-provider-artifactory/pull/1059)

## 11.7.0 (August 22, 2024). Tested on Artifactory 7.90.8 with Terraform 1.9.5 and OpenTofu 1.8.1
>>>>>>> 3d7156dd

FEATURES:

**New Resource:** `artifactory_package_cleanup_policy` to support [Retention Policy](https://jfrog.com/help/r/jfrog-platform-administration-documentation/retention-policies) PR: [#1056](https://github.com/jfrog/terraform-provider-artifactory/pull/1056)

## 11.6.0 (August 12, 2024). Tested on Artifactory 7.90.7 with Terraform 1.9.4 and OpenTofu 1.8.1

NOTES:

* resource/artifactory_saml_settings: This resource is being deprecated and replaced by new [platform_saml_settings](https://registry.terraform.io/providers/jfrog/platform/latest/docs/resources/saml_settings) resource in the Platform provider. PR: [#1052](https://github.com/jfrog/terraform-provider-artifactory/pull/1052)

BUG FIXES:

* resource/artifactory_virtual_go_repository: Fix updating `external_dependencies_patterns` attribute triggers a resource replacement that wasn't fixed in PR [#1005](https://github.com/jfrog/terraform-provider-artifactory/pull/1005). Issue: [#1004](https://github.com/jfrog/terraform-provider-artifactory/issues/1004) PR: [#1051](https://github.com/jfrog/terraform-provider-artifactory/pull/1051)

## 11.5.1 (August 8, 2024). Tested on Artifactory 7.90.6 with Terraform 1.9.4 and OpenTofu 1.8.1

BUG FIXES:

* resource/artifactory_item_properties: Fix destroying resource did not remove properties in Artfiactory. Issue: [#1049](https://github.com/jfrog/terraform-provider-artifactory/issues/1049) PR: [#1050](https://github.com/jfrog/terraform-provider-artifactory/pull/1050)

## 11.5.0 (August 6, 2024). Tested on Artifactory 7.90.6 with Terraform 1.9.3 and OpenTofu 1.8.0

FEATURES:

**New Resource:** `artifactory_item_properties` Issue: [#1041](https://github.com/jfrog/terraform-provider-artifactory/issues/1041) PR: [#1046](https://github.com/jfrog/terraform-provider-artifactory/pull/1046)

IMPROVEMENTS:

* resource/artifactory_remote_gradle_repository, resource/artifactory_remote_ivy_repository, resource/artifactory_remote_maven_repository, resource/artifactory_remote_sbt_repository: Add `max_unique_snapshots` attribute support. Issue: [#1039](https://github.com/jfrog/terraform-provider-artifactory/issues/1039) PR: [#1043](https://github.com/jfrog/terraform-provider-artifactory/pull/1043)

## 11.4.0 (July 31, 2024). Tested on Artifactory 7.90.5 with Terraform 1.9.3 and OpenTofu 1.8.0

FEATURES:

**New Resource:**

* `artifactory_release_bundle_v2`
* `artifactory_release_bundle_v2_promotion`

PR: [#1040](https://github.com/jfrog/terraform-provider-artifactory/pull/1040)

## 11.3.0 (July 26, 2024). Tested on Artifactory 7.90.5 with Terraform 1.9.3 and OpenTofu 1.7.3

FEATURES:

**New Data Source and Resource:**

* `artifactory_local_ansible_repository`
* `artifactory_remote_ansible_repository`
* `artifactory_virtual_ansible_repository`
* `artifactory_federated_ansible_repository`

`Ansible` package type is supported in Artfactory 7.90.1 and later. 

## 11.2.2 (July 25, 2024). Tested on Artifactory 7.90.5 with Terraform 1.9.3 and OpenTofu 1.7.3

BUG FIXES:

* resource/artifactory_group: Fix updating `name` attribute results in API error. Updating this attribute now will trigger a deletion and recreation of the resource. Issue: [#1035](https://github.com/jfrog/terraform-provider-artifactory/issues/1035) PR: [#1037](https://github.com/jfrog/terraform-provider-artifactory/pull/1037)
* resource/artifactory_scoped_token: Fix inconsistent value for `ignore_missing_token_warning` attribute when it is set. Issue: [#1034](https://github.com/jfrog/terraform-provider-artifactory/issues/1034) PR: [#1038](https://github.com/jfrog/terraform-provider-artifactory/pull/1038)

## 11.2.1 (July 22, 2024). Tested on Artifactory 7.84.17 with Terraform 1.9.2 and OpenTofu 1.7.3

BUG FIXES:

* resource/artifactory_user, resource/artifactory_managed_user, resource/artifactory_unmanaged_user: Fix `password` validation for interpolated value. Also improve validation logic. Issue: [#1031](https://github.com/jfrog/terraform-provider-artifactory/issues/1031) PR: [#1032](https://github.com/jfrog/terraform-provider-artifactory/pull/1032)

## 11.2.0 (July 16, 2024). Tested on Artifactory 7.84.17 with Terraform 1.9.2 and OpenTofu 1.7.3

FEATURES:

* **New Resource:**
  * `artifactory_destination_webhook`
  * `artifactory_user_webhook`
  * `artifactory_release_bundle_v2_webhook`
  * `artifactory_release_bundle_v2_promotion_webhook`
  * `artifactory_artifact_lifecycle_webhook`
  * `artifactory_destination_custom_webhook`
  * `artifactory_user_custom_webhook`
  * `artifactory_release_bundle_v2_custom_webhook`
  * `artifactory_release_bundle_v2_promotion_custom_webhook`
  * `artifactory_artifact_lifecycle_custom_webhook`

  Issue: [#1012](https://github.com/jfrog/terraform-provider-artifactory/issues/1012) 
  PR: [#1019](https://github.com/jfrog/terraform-provider-artifactory/pull/1019)
* resource/artifactory_oauth_settings, resource/artifactory_saml_settings: Remove warning message about undocumented APIs. Issue: [#291](https://github.com/jfrog/terraform-provider-artifactory/issues/291) PR: [#1020](https://github.com/jfrog/terraform-provider-artifactory/pull/1020)
* resource/artifactory_user, resource/artifactory_managed_user: Add `password_policy` attribute to support configurable password validation. Issue: [#959](https://github.com/jfrog/terraform-provider-artifactory/issues/959) PR: [#1024](https://github.com/jfrog/terraform-provider-artifactory/pull/1024)
* resource/artifactory_scoped_token: Add attribute `ignore_missing_token_warning` to hide warning message about missing token when refreshing state from Artifactory. Issue: [#1021](https://github.com/jfrog/terraform-provider-artifactory/issues/1021) PR: [#1026](https://github.com/jfrog/terraform-provider-artifactory/pull/1026)

BUG FIXES:

* data/artifactory_\*\_repository: Fix 400 error if repository does not exist. Issue: [#1018](https://github.com/jfrog/terraform-provider-artifactory/issues/1018) PR: [#1022](https://github.com/jfrog/terraform-provider-artifactory/pull/1022)

NOTES:

* resource/artifactory_artifactory_release_bundle_webhook: This resource is being deprecated and replaced by new `artifactory_destination_webhook` resource
* resource/artifactory_artifactory_release_bundle_custom_webhook: This resource is being deprecated and replaced by new `artifactory_destination_custom_webhook` resource

## 11.1.0 (June 26, 2024). Tested on Artifactory 7.84.15 with Terraform 1.8.5 and OpenTofu 1.7.2

NOTES:

* provider: `check_license` attribute is deprecated and provider no longer checks Artifactory license during initialization. It will be removed in the next major version release.

FEATURES:

* **New Resource:** `artifactory_vault_configuration` PR: [#1008](https://github.com/jfrog/terraform-provider-artifactory/pull/1008)
* resource/artifactory_remote_\*\_repository: Add `archive_browsing_enabled` attribute to all remote repository resources. Issue: [#999](https://github.com/jfrog/terraform-provider-artifactory/issues/999) PR: [#1003](https://github.com/jfrog/terraform-provider-artifactory/pull/1003)

BUG FIXES:

* resource/artifactory_virtual_bower_repository, resource/artifactory_virtual_npm_repository: Fix `external_dependencies_patterns` attribute set to be force new, which causes the resource to be recreated when attribute value changes. Issue: [#1004](https://github.com/jfrog/terraform-provider-artifactory/issues/1004) PR: [#1005](https://github.com/jfrog/terraform-provider-artifactory/pull/1005)
* resource/artifactory_\*\_user: Allow `+` character for `name` attribute. This is allowed in SaaS instance but currently not for self-hosted. PR: [#1007](https://github.com/jfrog/terraform-provider-artifactory/pull/1007)

## 11.0.0 (June 6, 2024). Tested on Artifactory 7.84.14 with Terraform 1.8.5 and OpenTofu 1.7.2

BREAKING CHANGES:

* Resources `artifactory_access_token`, `artifactory_replication_config`, and `artifactory_single_replication_config` have been removed from provider. PR: [#995](https://github.com/jfrog/terraform-provider-artifactory/pull/995)

## 10.8.4 (June 5, 2024)

BUG FIXES:

* resource/artifactory_build_webhook, resource/artifactory_custom_build_webhook: Fix criteria validation to allow `include_patterns` attribute values with `any_build` attribute set to `false`. Issue: [#987](https://github.com/jfrog/terraform-provider-artifactory/issues/987) PR: [#993](https://github.com/jfrog/terraform-provider-artifactory/pull/993)

## 10.8.3 (June 3, 2024)

BUG FIXES:

* resource/artifactory_scoped_token: Fix incorrect validation with actions values for `scopes` attribute. Issue: [#985](https://github.com/jfrog/terraform-provider-artifactory/issues/985) PR: [#986](https://github.com/jfrog/terraform-provider-artifactory/pull/986)

IMPROVEMENTS:

* Documentation: Move `metadata_retrieval_timeout_secs` attribute documentation from `artifactory_remote_maven_repository` to "Artifactory Remote Repository Common Arguments" documentation. Issue: [#983](https://github.com/jfrog/terraform-provider-artifactory/issues/983) PR: [#984](https://github.com/jfrog/terraform-provider-artifactory/pull/984)

## 10.8.2 (May 31, 2024)

BUG FIXES:

* resource/artifactory_keypair: Remove `private_key` value from warning and error messages. Issue: [#977](https://github.com/jfrog/terraform-provider-artifactory/issues/977) PR: [#979](https://github.com/jfrog/terraform-provider-artifactory/pull/979)
* resource/artifactory_scoped_token: Add check for status code 404 after resource creation and display warning message due to Persistency Threshold. Issue: [#980](https://github.com/jfrog/terraform-provider-artifactory/issues/980) PR: [#981](https://github.com/jfrog/terraform-provider-artifactory/pull/981)

## 10.8.1 (May 24, 2024)

BUG FIXES:

* resource/artifactory_\*\_webhook, resource/artifactory_\*\_custom_webhook: Fix various crashes when importing the resource with optional attributes not set in the configuration. PR: [#973](https://github.com/jfrog/terraform-provider-artifactory/pull/973)

## 10.8.0 (May 20, 2024)

IMPROVEMENTS:

* resource/artifactory_scoped_token: Add support for project admin token scope introduced in Artifactory 7.84.3. See [Access Token Creation by Project Admins](https://jfrog.com/help/r/jfrog-platform-administration-documentation/access-token-creation-by-project-admins) for more details. PR: [#965](https://github.com/jfrog/terraform-provider-artifactory/pull/965)

## 10.7.7 (May 17, 2024). Tested on Artifactory 7.84.10 with Terraform CLI v1.8.3

BUG FIXES:

* provider: Fix inability to use `api_key` attribute without also setting `access_token` attribute. Issue: [#966](https://github.com/jfrog/terraform-provider-artifactory/issues/966) PR: [#967](https://github.com/jfrog/terraform-provider-artifactory/pull/967)

## 10.7.6 (May 10, 2024)

BUG FIXES:

* resource/artifactory_managed_user: Update `password` minimum length validation to 8 characters which matches default length for both cloud and self-hosted versions. Issue: [#959](https://github.com/jfrog/terraform-provider-artifactory/issues/959) PR: [#962](https://github.com/jfrog/terraform-provider-artifactory/pull/962)

## 10.7.5 (May 2, 2024)

IMPROVEMENTS:

* resource/artifactory_general_security is migrated to Plugin Framework. PR: [#948](https://github.com/jfrog/terraform-provider-artifactory/pull/948)

## 10.7.4 (May 1, 2024)

IMPROVEMENTS:

* resource/artifactory_virtual_npm_repository: Add documentation for missing attributes `external_dependencies_enabled`, `external_dependencies_remote_repo`, and `external_dependencies_patterns` PR: [#947](https://github.com/jfrog/terraform-provider-artifactory/pull/947)

## 10.7.3 (Apr 31, 2024)

BUG FIXES:

* resource/artifactory_managed_user, resource/artifactory_unmanaged_user, resource/artifactory_user: Make `name` attribute trigger resource replacement if changed. Issue: [#944](https://github.com/jfrog/terraform-provider-artifactory/issues/944) PR: [#946](https://github.com/jfrog/terraform-provider-artifactory/pull/946)

## 10.7.2 (Apr 26, 2024)

BUG FIXES:

* resource/artifactory_proxy: Fix hidden state drifts with resource created using SDKv2 (i.e. <= 10.1.0). Issue: [#941](https://github.com/jfrog/terraform-provider-artifactory/issues/941) PR: [#943](https://github.com/jfrog/terraform-provider-artifactory/pull/943)

## 10.7.1 (Apr 25, 2024)

BUG FIXES:

* resource/artifactory_managed_user, resource/artifactory_unmanaged_user, resource/artifactory_user: Toggle between using (old) Artifactory Security API and (new) Access API based on Artifactory version 7.84.3 due to Access API bug in updating user without password field. Issue: [#931](https://github.com/jfrog/terraform-provider-artifactory/issues/931) PR: [#940](https://github.com/jfrog/terraform-provider-artifactory/pull/940)

## 10.7.0 (Apr 18, 2024)

FEATURES:

* provider: Add support for Terraform Cloud Workload Identity Token. PR: [#938](https://github.com/jfrog/terraform-provider-artifactory/pull/938)

## 10.6.2 (Apr 17, 2024)

BUG FIXES:

* resource/artifactory_unmanaged_user, resource/artifactory_user: Revert storing auto-generated `password` attribute value in Terraform state. Revert back to Artifactory Security API until Artifactory version 7.83.1 due to Access API bug in updating user without password field. Issue: [#931](https://github.com/jfrog/terraform-provider-artifactory/issues/931) PR: [#937](https://github.com/jfrog/terraform-provider-artifactory/pull/937)

IMPROVEMENTS:

* resource/artifactory_property_set is migrated to Plugin Framework. PR: [#935](https://github.com/jfrog/terraform-provider-artifactory/pull/935)
* resource/artifactory_repository_layout is migrated to Plugin Framework. PR: [#936](https://github.com/jfrog/terraform-provider-artifactory/pull/936)

## 10.6.1 (Apr 12, 2024)

BUG FIXES:

* provider: Fix `check_license` attribute not process correctly. Issue: [#930](https://github.com/jfrog/terraform-provider-artifactory/issues/930) PR: [#934](https://github.com/jfrog/terraform-provider-artifactory/pull/934)

## 10.6.0 (Apr 12, 2024)

FEATURES:

* **New Resource:** `artifactory_artifact` for uploading artifact to repository. Issue: [#896](https://github.com/jfrog/terraform-provider-artifactory/issues/896) PR: [#933](https://github.com/jfrog/terraform-provider-artifactory/pull/933)

BUG FIXES:

* provider: Fix crash when provider checks for Artifactory license fails due to networking issue. Issue: [#930](https://github.com/jfrog/terraform-provider-artifactory/issues/930) PR: [#933](https://github.com/jfrog/terraform-provider-artifactory/pull/933)

## 10.5.1 (Apr 10, 2024)

BUG FIXES:

* resource/artifactory_user, resource/artifactory_managed_user: Fix error when updating resource without `password` attribute defined (i.e. relying on auto generated password). Issue: [#931](https://github.com/jfrog/terraform-provider-artifactory/issues/931) PR: [#932](https://github.com/jfrog/terraform-provider-artifactory/pull/932)

## 10.5.0 (Apr 9, 2024)

FEATURES:

* **New Resource:** `artifactory_password_expiration_policy` and `artifactory_user_lock_policy`

Issue: [#927](https://github.com/jfrog/terraform-provider-artifactory/issues/927) PR: [#928](https://github.com/jfrog/terraform-provider-artifactory/pull/928)

## 10.4.4 (Apr 8, 2024)

BUG FIXES:

* resource/artifactory_virtual_helmoci_repository: Fix incorrect package type. Issue: [#925](https://github.com/jfrog/terraform-provider-artifactory/issues/925) PR: [#926](https://github.com/jfrog/terraform-provider-artifactory/pull/926)

## 10.4.3 (Apr 1, 2024)

BUG FIXES:

* resource/artifactory_user, resource/artifactory_managed_user, resource/artifactory_unmanaged_user: Restore backward compatibility with Artifactory 7.49.2 and earlier. Issue: [#922](https://github.com/jfrog/terraform-provider-artifactory/issues/922) PR: [#923](https://github.com/jfrog/terraform-provider-artifactory/pull/923)

## 10.4.2 (Mar 27, 2024)

BUG FIXES:

* Provider: Further improvement on API error handling that was missed in previous updates. Issue: [#886](https://github.com/jfrog/terraform-provider-artifactory/issues/885) PR: [#921](https://github.com/jfrog/terraform-provider-artifactory/pull/921)

## 10.4.1 (Mar 25, 2024)

BUG FIXES:

* resource/artifactory_user, resource/artifactory_managed_user, resource/artifactory_unmanaged_user: Fix `groups` handling to keep groups membership from Artifactory sychronized and avoid state drift. Also fix inability to create a user without `password` set with `internal_password_disabled` is set to `true`. Issue: [#915](https://github.com/jfrog/terraform-provider-artifactory/issues/915) PR: [#920](https://github.com/jfrog/terraform-provider-artifactory/pull/920)

## 10.4.0 (Mar 20, 2024)

IMPROVEMENTS:

* resource/artifactory_\*\_webhook and resource/artifactory_\*\_custom_webhook: Add `any_federated` attribute for `artifact`, `artifact_property`, and `docker` critera. Issue: [#906](https://github.com/jfrog/terraform-provider-artifactory/issues/906) PR: [#916](https://github.com/jfrog/terraform-provider-artifactory/pull/916)
* resource/artifactory_*_repository: Update `key` validation to allow number at the beginning. Also apply length validation to match Artifactory UI. PR: [#917](https://github.com/jfrog/terraform-provider-artifactory/pull/917)

## 10.3.3 (Mar 18, 2024)

NOTES:

* This patch release has no functional changes. This release switches the Terraform registry signing key to the same key pair used by the other JFrog providers. This enable all providers to be signed and installable on OpenTofu registry which allows only one signing key (Terraform allows multiples).

Issue: [#909](https://github.com/jfrog/terraform-provider-artifactory/issues/909) PR: [#910](https://github.com/jfrog/terraform-provider-artifactory/pull/910)

## 10.3.2 (Mar 15, 2024)

BUG FIXES:

* resource/artifactory_user, resource/artifactory_managed_user, resource/artifactory_unmanaged_user: Fix `groups` handling so `readers` group from Artifactory no longer cause state drift. Issue: [#900](https://github.com/jfrog/terraform-provider-artifactory/issues/900)

PR: [#908](https://github.com/jfrog/terraform-provider-artifactory/pull/908)

## 10.3.1 (Mar 14, 2024)

BUG FIXES:

* resource/artifactory_scoped_token: Fix `scopes` attribute handling for scope with space character wraps in double quote (e.g. group name). Issue: [#903](https://github.com/jfrog/terraform-provider-artifactory/issues/903)
* resource/artifactory_api_key: Add API key deprecation notice to documentation (deprecation message already displays when uses via Terraform CLI).

PR: [#905](https://github.com/jfrog/terraform-provider-artifactory/pull/905)

NOTES:

* resource/artifactory_permission_target: Added deprecation notice. The new [`platform_permission` resource](https://registry.terraform.io/providers/jfrog/platform/latest/docs/resources/permission) in the JFrog Platform provider replace this resource. 

## 10.3.0 (Mar 11, 2024)

FEATURES:

* resource/artifactory_*_webhook: add `use_secret_for_signing` attribute for all non-custom webhook types. PR: [#902](https://github.com/jfrog/terraform-provider-artifactory/pull/902)

## 10.2.0 (Mar 6, 2024)

FEATURES:

* data/artifactory_*_oci_repository: add OCI package support for all repository type.
* resource/artifactory_*_oci_repository: add OCI package support for all repository type.

PR: [#897](https://github.com/jfrog/terraform-provider-artifactory/pull/897) Issue: [#885](https://github.com/jfrog/terraform-provider-artifactory/issues/885)

* data/artifactory_*_helmoci_repository: add Helm OCI package support for all repository type.
* resource/artifactory_*_helmoci_repository: add Helm OCI package support for all repository type.

PR: [#898](https://github.com/jfrog/terraform-provider-artifactory/pull/898) Issue: [#880](https://github.com/jfrog/terraform-provider-artifactory/issues/880)

## 10.1.5 (Feb 29, 2024)

BUG FIXES:

* resource/artifactory_scoped_token: Fix validation regex for `scopes` attribute. Also fix documentation with invalid Markdown. PR: [#895](https://github.com/jfrog/terraform-provider-artifactory/pull/895) Issue: [#889](https://github.com/jfrog/terraform-provider-artifactory/issues/889)

## 10.1.4 (Feb 14, 2024)

BUG FIXES:

* data/artifactory_virtual_maven_repository: Restore data source after being removed from the provider by mistake. PR: [#887](https://github.com/jfrog/terraform-provider-artifactory/pull/887) Issue: [#873](https://github.com/jfrog/terraform-provider-artifactory/issues/873)
* resource/artifactory_permission_target: Add check for '409 Conflict' error during resource creation and ignores it. PR: [#888](https://github.com/jfrog/terraform-provider-artifactory/pull/888) Issue: [#853](https://github.com/jfrog/terraform-provider-artifactory/issues/853)

## 10.1.3 (Feb 7, 2024)

BUG FIXES:

* resource/artifactory_group: Add length validation to `name` attribute to match Artifactory web UI. PR: [#884](https://github.com/jfrog/terraform-provider-artifactory/pull/884) Issue: [#883](https://github.com/jfrog/terraform-provider-artifactory/issues/883)

## 10.1.2 (Jan 19, 2024)

BUG FIXES:

* resource/artifactory_scoped_token: Fix `scopes` attribute validation for `actions` to include `x` and `s` values. PR: [#875](https://github.com/jfrog/terraform-provider-artifactory/pull/875)
* resource/artifactory_ldap_settings_v2: Fix validations for `search_filter`, `search_base`, `user_dn_pattern`, and `manager_dn` attributes when used with variables. PR: [#876](https://github.com/jfrog/terraform-provider-artifactory/pull/876) Issue: [#870](https://github.com/jfrog/terraform-provider-artifactory/issues/870)
* resource/artifactory_group_settings_v2: Fix validations for `group_base_dn` and `filter` attributes when used with variables. PR: [#876](https://github.com/jfrog/terraform-provider-artifactory/pull/876)

## 10.1.1 (Jan 17, 2024)

IMPROVEMENTS:

* resource/artifactory_proxy is migrated to Plugin Framework. PR: [#871](https://github.com/jfrog/terraform-provider-artifactory/pull/871)

## 10.1.0 (Jan 12, 2024)

FEATURES:

* resource/artifactory_remote_docker_repository: add new attribute `project_id`. PR: [#869](https://github.com/jfrog/terraform-provider-artifactory/pull/869)

IMPROVEMENTS:

* data source/artifactory_file: improve description for `path_is_aliased` attribute. PR: [#868](https://github.com/jfrog/terraform-provider-artifactory/pull/868)

## 10.0.2 (Dec 18, 2023). Tested on Artifactory 7.71.8 with Terraform CLI v1.6.6

IMPROVEMENTS:

* provider: downgrade Resty to 2.9.1 due to CVE in 2.10.0. PR: [#859](https://github.com/jfrog/terraform-provider-artifactory/pull/859)
* testing: improve resource drift error reporting.

## 10.0.1 (Dec 13, 2023). Tested on Artifactory 7.71.8 with Terraform CLI v1.6.5

IMPROVEMENTS:

* provider: remove Terraform protocol checks. PR: [#857](https://github.com/jfrog/terraform-provider-artifactory/pull/857)

## 10.0.0 (Dec 12, 2023). Tested on Artifactory 7.71.8 with Terraform CLI v1.6.5

BREAKING CHANGES:

* Terraform protocol version 5 is no longer supported. This provider will only work with Terraform protocol version 6 to take advantage of new functionality. This means only Terraform CLI 1.0 and above is supported.

FEATURES:

* data source/artifactory_repositories: add a new data source for retrieving list of repository, optionally filtered by repository type, package type, and project key. PR: [#839](https://github.com/jfrog/terraform-provider-artifactory/pull/839) Issue: [#716](https://github.com/jfrog/terraform-provider-artifactory/issues/716)
* data source/artifactory_file_list: add new data source to retrieve a list of artifacts from a repository. PR: [#855](https://github.com/jfrog/terraform-provider-artifactory/pull/855)

## 9.9.2 (Dec 5, 2023). Tested on Artifactory 7.71.5 with Terraform CLI v1.6.5

IMPROVEMENTS:

* Add telemetry to resources that were migrated to Plugin Framework PR: [#852](https://github.com/jfrog/terraform-provider-artifactory/pull/852)

## 9.9.1 (Dec 4, 2023). Tested on Artifactory 7.71.5 with Terraform CLI v1.6.5

BUG FIXES:

* Fix incorrect use of empty error message when API fails PR: [#850](https://github.com/jfrog/terraform-provider-artifactory/pull/850) Issue: [#849](https://github.com/jfrog/terraform-provider-artifactory/issues/849)
* resource/artifactory_global_environment: Fix incorrect environment from Artifactroy being matched and triggers a state drift. PR: [#851](https://github.com/jfrog/terraform-provider-artifactory/pull/851)

## 9.9.0 (Nov 17, 2023). Tested on Artifactory 7.71.4 with Terraform CLI v1.6.4

IMPROVEMENTS:

* resource/artifactory_federated_*_repository: Add `proxy` and `disable_proxy` attributes. PR: [#848](https://github.com/jfrog/terraform-provider-artifactory/pull/848) Issue: [#838](https://github.com/jfrog/terraform-provider-artifactory/issues/838)

## 9.8.0 (Nov 8, 2023). Tested on Artifactory 7.71.4 with Terraform CLI v1.6.3

IMPROVEMENTS:

* resource/artifactory_remote_docker_repository, resource/artifactory_remote_maven_repository, resource/artifactory_npm_docker_repository,resource/artifactory_remote_pypi_repository: Add `curated` attribute to support enabling the repository resource for Curation Service. Issue: [#831](https://github.com/jfrog/terraform-provider-artifactory/issues/831) PR: [#844](https://github.com/jfrog/terraform-provider-artifactory/pull/844)
* resource/artifactory_pull_replication: Add missing deprecation message to documentation. PR: [#843](https://github.com/jfrog/terraform-provider-artifactory/pull/843)

## 9.7.4 (Nov 6, 2023). Tested on Artifactory 7.71.3 with Terraform CLI v1.6.3

IMPROVEMENTS:

* resource/artifactory_permission_target: Revert back to using Terraform SDKv2 due to unresolved performance issue from Terraform Framework. Issue: [#757](https://github.com/jfrog/terraform-provider-artifactory/issues/757) and [#805](https://github.com/jfrog/terraform-provider-artifactory/issues/805) PR: [#842](https://github.com/jfrog/terraform-provider-artifactory/pull/842)

## 9.7.3 (Nov 2, 2023). Tested on Artifactory 7.71.3 with Terraform CLI v1.6.3

SECURITY:

* provider: Bump google.golang.org/grpc from 1.56.1 to 1.56.3 PR: [#836](https://github.com/jfrog/terraform-provider-artifactory/pull/836)

IMPROVEMENTS:

* resource/artifactory_federated_*_repository: Add configuration synchronization when creating or updating resource. Issue: [#825](https://github.com/jfrog/terraform-provider-artifactory/issues/825)
* provider: Add warning message for Terraform CLI version <1.0.0 deprecation

PR: [#840](https://github.com/jfrog/terraform-provider-artifactory/pull/840)

NOTES:

We will be moving to [Terraform Protocol v6](https://developer.hashicorp.com/terraform/plugin/terraform-plugin-protocol#protocol-version-6) in **Q1 2024**. This means only Terraform CLI version 1.0 and later will be supported.

## 9.7.2 (Oct 19, 2023). Tested on Artifactory 7.71.3 with Terraform CLI v1.6.2

BUG FIXES:

* provider: Fix schema differences between SDKv2 and Framework providers. PR: [#834](https://github.com/jfrog/terraform-provider-artifactory/pull/834) Issue: [#833](https://github.com/jfrog/terraform-provider-artifactory/issues/833)

## 9.7.1 (Oct 19, 2023). Tested on Artifactory 7.68.14 with Terraform CLI v1.6.2

IMPROVEMENTS:

* provider:
  * Remove conflict validation between `access_token` and `api_key` attributes. If set, `access_token` will take precedent over `api_key`.
  * Update documentation to align with actual provider behavior.

PR: [#832](https://github.com/jfrog/terraform-provider-artifactory/pull/832)
Issue: [#663](https://github.com/jfrog/terraform-provider-artifactory/issues/663)

## 9.7.0 (Oct 18, 2023). Tested on Artifactory 7.68.14 with Terraform CLI v1.6.1

IMPROVEMENTS:

* resource/artifactory_keypair is migrated to Plugin Framework. PR: [#829](https://github.com/jfrog/terraform-provider-artifactory/pull/829)
* resource/artifactory_mail_server: remove length validation for optional attribute `subject_prefix`. PR: [#830](https://github.com/jfrog/terraform-provider-artifactory/pull/830) Issue: [#828](https://github.com/jfrog/terraform-provider-artifactory/issues/828)

## 9.6.0 (Oct 13, 2023). Tested on Artifactory 7.68.14 with Terraform CLI v1.6.1

IMPROVEMENTS:

* resource/artifactory_certificate is migrated to Plugin Framework. PR: [#826](https://github.com/jfrog/terraform-provider-artifactory/pull/826)

## 9.5.1 (Oct 12, 2023). Tested on Artifactory 7.68.14 with Terraform CLI v1.6.1

SECURITY:

* provider: Bump golang.org/x/net from 0.11.0 to 0.17.0 PR: [#824](https://github.com/jfrog/terraform-provider-artifactory/pull/824)

## 9.5.0 (Oct 11, 2023). Tested on Artifactory 7.68.14 with Terraform CLI v1.6.1

FEATURES:

* resource/artifactory_local_huggingfaceml_repository, resource/artifactory_remote_huggingfaceml_repository: add new local and remote resources for managing Hugging Face repository. PR: [#823](https://github.com/jfrog/terraform-provider-artifactory/pull/823)

## 9.4.0 (Oct 5, 2023). Tested on Artifactory 7.68.13 with Terraform CLI v1.6.0

FEATURES:

* resource/artifactory_mail_server: add a new resource for managing mail server configuration. PR: [#819](https://github.com/jfrog/terraform-provider-artifactory/pull/819) Issue: [#735](https://github.com/jfrog/terraform-provider-artifactory/issues/735)

## 9.3.1 (Oct 6, 2023). Tested on Artifactory 7.68.13 with Terraform CLI v1.6.0

BUG FIX:
* resource/artifactory_scoped_token: Remove default value for `expires_in` attribute which should fix state drift when upgrading from 7.11.2 or earlier. Issue: [#818](https://github.com/jfrog/terraform-provider-artifactory/issues/818) PR: [#820](https://github.com/jfrog/terraform-provider-artifactory/pull/820)

## 9.3.0 (Oct 3, 2023). Tested on Artifactory 7.68.13 with Terraform CLI v1.5.7

IMPROVEMENTS:

* resource/artifactory_distribution_public_key is migrated to Plugin Framework. PR: [#817](https://github.com/jfrog/terraform-provider-artifactory/pull/817)
* resource/artifactory_remote_\*\_repository: Fix incorrect default value for `store_artifacts_locally` attribute in documentation. PR: [#816](https://github.com/jfrog/terraform-provider-artifactory/pull/816)

## 9.2.1 (Sep 29, 2023). Tested on Artifactory 7.68.11 with Terraform CLI v1.5.7

IMPROVEMENTS:

* Update module path to `/v9` PR: [#814](https://github.com/jfrog/terraform-provider-artifactory/pull/814)

## 9.2.0 (Sep 28, 2023). Tested on Artifactory 7.68.11 with Terraform CLI v1.5.7

IMPROVEMENTS:

* resource/artifactory_backup is migrated to Plugin Framework. PR: [#812](https://github.com/jfrog/terraform-provider-artifactory/pull/812)

## 9.1.0 (Sep 28, 2023). Tested on Artifactory 7.68.11 with Terraform CLI v1.5.7

IMPROVEMENTS:
* data/artifactory_local_conan_repository, data/artifactory_virtual_conan_repository, data/artifactory_federated_conan_repository, resource/artifactory_local_conan_repository, resource/artifactory_virtual_conan_repository, resource/artifactory_federated_conan_repository: add `force_conan_authentication` attribute PR: [#810](https://github.com/jfrog/terraform-provider-artifactory/pull/810) Issue: [#808](https://github.com/jfrog/terraform-provider-artifactory/issues/808)
* resource/artifactory_\*\_repository: update validation for `project_environments` attribute to allow empty list. PR: [#811](https://github.com/jfrog/terraform-provider-artifactory/pull/811)

## 9.0.0 (Sep 15, 2023). Tested on Artifactory 7.68.7 with Terraform CLI v1.5.7

IMPROVEMENTS:
* resource/artifactory_\*\_repository: remove default value of "default" from `project_key` attribute. This is a REST API bug fix that is part of Artifactory v7.68.7 (self-hosted) and v7.67.0 (cloud). Existing Terraform state with "default" value should be automatically migrated to "" on `terraform apply`. No state drift should occurs on `terraform plan`. Issue: [#779](https://github.com/jfrog/terraform-provider-artifactory/issues/779) 
* Fix incorrect description for remote repository attribute `block_mismatching_mime_types`. Issue: [#799](https://github.com/jfrog/terraform-provider-artifactory/pull/799)
* Add multiple users and groups HCL example for `artifactory_permission_target` resource. Issue: [#800](https://github.com/jfrog/terraform-provider-artifactory/pull/800)

PR: [#804](https://github.com/jfrog/terraform-provider-artifactory/pull/804)

## 8.9.1 (Sep 11, 2023). Tested on Artifactory 7.63.14 with Terraform CLI v1.5.7

BUG FIXES:
* resource/artifactory_local_\*\_repository, resource/artifactory_remote_\*\_repository, resource/artifactory_virtual_\*\_repository, resource/artifactory_federated_\*\_repository: fix unable to set `description` and `notes` attributes with empty text.

PR: [#798](https://github.com/jfrog/terraform-provider-artifactory/pull/798)
Issue: [#786](https://github.com/jfrog/terraform-provider-artifactory/issues/786)

## 8.9.0 (Sep 8, 2023). Tested on Artifactory 7.63.14 with Terraform CLI v1.5.7

FEATURES:
* resource/artifactory_global_environment: add a new resource for managing global environment. PR: [#797](https://github.com/jfrog/terraform-provider-artifactory/pull/797) Issue: [#773](https://github.com/jfrog/terraform-provider-artifactory/issues/773)

## 8.8.1 (Sep 7, 2023). Tested on Artifactory 7.63.14 with Terraform CLI v1.5.6

BUG FIXES:
* resource/artifactory_scoped_token: Fix state drift with `description` attribute when upgrading from 7.11.2.

PR: [#796](https://github.com/jfrog/terraform-provider-artifactory/pull/796) Issue: [#792](https://github.com/jfrog/terraform-provider-artifactory/issues/792)

## 8.8.0 (Sep 5, 2023). Tested on Artifactory 7.63.14 with Terraform CLI v1.5.6

IMPROVEMENTS:
* resource/artifactory_user, resource/artifactory_unmanaged_user, resource/artifactory_managed_user: Add validation to `name` attribute to match JFrog platform behavior. PR: [#794](https://github.com/jfrog/terraform-provider-artifactory/pull/794) Issue: [#790](https://github.com/jfrog/terraform-provider-artifactory/issues/790)

## 8.7.0 (August 30, 2023). Tested on Artifactory 7.63.14 with Terraform CLI v1.5.6

IMPROVEMENTS:
* resource/artifactory_remote_helm_repository: Add support of `oci` scheme to `helm_charts_base_url` attribute. PR: [#793](https://github.com/jfrog/terraform-provider-artifactory/pull/793)

## 8.6.0 (August 25, 2023). Tested on Artifactory 7.63.12 with Terraform CLI v1.5.6

IMPROVEMENTS:
* resource/artifactory_remote_docker_repository: Add `disable_url_normalization` attribute to support disabling URL normalization.

PR: [#788](https://github.com/jfrog/terraform-provider-artifactory/pull/788)
Issue: [#784](https://github.com/jfrog/terraform-provider-artifactory/issues/784)

## 8.5.0 (August 23, 2023). Tested on Artifactory 7.63.12 with Terraform CLI v1.5.5

IMPROVEMENTS:
* resource/artifactory_scoped_token: Add `project_key` attribute to support creating token for a project.

PR: [#787](https://github.com/jfrog/terraform-provider-artifactory/pull/787)

## 8.4.3. (August 23, 2023). Tested on Artifactory 7.63.12 with Terraform CLI v1.5.5

IMPROVEMENTS: 
* resource/artifactory_permission_target: added 0 length check for `actions` block. 
* Upgraded Terraform Plugin Framework to 1.3.5. 

PR: [#785](https://github.com/jfrog/terraform-provider-artifactory/pull/785)
Issues: [#782](https://github.com/jfrog/terraform-provider-artifactory/issues/782)

## 8.4.2 (August 22, 2023). Tested on Artifactory 7.63.12 with Terraform CLI v1.5.5

IMPROVEMENTS:
* resource/artifactory_access_token: Add missing deprecation message to documentation. The message has been part of the provider since [6.8.0](https://github.com/jfrog/terraform-provider-artifactory/releases/tag/v6.8.0) but was missing from the documentation on Terraform registry.

PR: [#783](https://github.com/jfrog/terraform-provider-artifactory/pull/783)

## 8.4.1 (July 17, 2023). Tested on Artifactory 7.63.12 with Terraform CLI v1.5.5

BUG FIXES:
* resource/artifactory_group, resource/artifactory_permission_target, resource/artifactory_scoped_token, resource/artifactory_ldap_setting_v2, resource/artifactory_ldap_group_setting_v2, resource/artifactory_*_user: fixed handling of HTTP response 404. When the resource was removed outside of Terraform configuration, it will be recreated without error out on 404. 

PR: [#781](https://github.com/jfrog/terraform-provider-artifactory/pull/781)
Issues: [#776](https://github.com/jfrog/terraform-provider-artifactory/issues/776), [#775](https://github.com/jfrog/terraform-provider-artifactory/issues/775), [#772](https://github.com/jfrog/terraform-provider-artifactory/issues/772)

## 8.4.0 (July 21, 2023). Tested on Artifactory 7.63.5 with Terraform CLI v1.5.3

IMPROVEMENTS:
* resource/artifactory_ldap_setting_v2 and resource/artifactory_ldap_group_setting_v2 were added to replace `artifactory_ldap_setting` and `artifactory_ldap_group_setting`. The new resources uses a new API access endpoint, introduced in Artifactory 7.57.1 and will work on both self-hosted and SaaS versions starting from 7.57.1 and above. 
 Older resources will still work on self-hosted Artifactory versions below 7.57.1.
 [LDAP](https://jfrog.com/help/r/jfrog-rest-apis/ldap-setting?page=40) and [LDAP group](https://jfrog.com/help/r/jfrog-rest-apis/ldap-group-setting) API documentation. 
* resource/artifact_webhook, resource/artifact_property_webhook, resource/artifactory_release_bundle_webhook, resource/build_webhook, resource/distribution_webhook, resource/docker_webhook, resource/release_bundle_webhook changed the way we are unpacking `secret` attribute, due to the change in the Artifactory API. Secret is hashed now in the GET call response, and we need to use the value, saved in the TF state. 

PR:[#769](https://github.com/jfrog/terraform-provider-artifactory/pull/769), [#770](https://github.com/jfrog/terraform-provider-artifactory/pull/770)
Issues:[#768](https://github.com/jfrog/terraform-provider-artifactory/issues/768), [#749](https://github.com/jfrog/terraform-provider-artifactory/issues/749)

## 8.3.1 (July 5, 2023). Tested on Artifactory 7.59.12 with Terraform CLI v1.5.2

BUG FIXES:
* resource/artifactory_scoped_token: default value `false` is removed from `include_reference_token` attribute to avoid state drift, when the provider updating from version below 7.7.0 to the latest. 

PR: [#763](https://github.com/jfrog/terraform-provider-artifactory/pull/763)
Issues:[#758](https://github.com/jfrog/terraform-provider-artifactory/issues/758), [#761](https://github.com/jfrog/terraform-provider-artifactory/issues/761)

## 8.3.0 (July 5, 2023). Tested on Artifactory 7.59.11 with Terraform CLI v1.5.2

IMPROVEMENTS:

* New resources added: resource/artifact_custom_webhook, resource/artifact_property_custom_webhook, resource/artifactory_release_bundle_custom_webhook, resource/build_custom_webhook, resource/distribution_custom_webhook, resource/docker_custom_webhook, resource/release_bundle_custom_webhook. These new resource allow to create custom webhooks. [API documentation](https://jfrog.com/help/r/jfrog-rest-apis/create-a-new-webhook-subscription?page=38), [Custom Webhooks documentation](https://jfrog.com/help/r/jfrog-platform-administration-documentation/custom-webhooks?page=3). 

PR:[#762](https://github.com/jfrog/terraform-provider-artifactory/pull/762)
Issue:[#738](https://github.com/jfrog/terraform-provider-artifactory/issues/738)


## 8.2.3 (June 28, 2023). Tested on Artifactory 7.59.11 with Terraform CLI v1.5.2

BUG FIXES:
* provider: fixed "Error: Plugin did not respond" issue. Traced to a [Terraform framework library bug](https://github.com/hashicorp/terraform-plugin-framework/pull/772). Updated `terraform-plugin-framework` from v1.3.0 to [v1.3.1](https://github.com/hashicorp/terraform-plugin-framework/releases/tag/v1.3.1)

  PR: [#759](https://github.com/jfrog/terraform-provider-artifactory/pull/759)
  Issue: [#757](https://github.com/jfrog/terraform-provider-artifactory/issues/757)

## 8.2.2 (June 22, 2023). Tested on Artifactory 7.59.11 with Terraform CLI v1.5.1

BUG FIXES:
* resource/artifactory_remote_vcs_repository: IsURLWithHTTPorHTTPS check was removed from the `vcs_git_download_url` attribute to allow use formatted string with placeholders, like `{0}/{1}/+archive/{2}.{3}` with `CUSTOM` Git provider.

  PR: [#756](https://github.com/jfrog/terraform-provider-artifactory/pull/756)
  Issue: [#747](https://github.com/jfrog/terraform-provider-artifactory/issues/747)

## 8.2.1 (June 21, 2023). Tested on Artifactory 7.59.11 with Terraform CLI v1.5.1

IMPROVEMENTS:

* resource/artifactory_remote_*_repository: changed behavior of attribute `remote_repo_layout_ref` to match the UI behavior. User still can create a repo without that attribute, but once it's set, it can't be removed or updated with an empty string. 

  PR: [#755](https://github.com/jfrog/terraform-provider-artifactory/pull/755)
  Issue: [#746](https://github.com/jfrog/terraform-provider-artifactory/issues/746)

## 8.2.0 (June 19, 2023). Tested on Artifactory 7.59.11 with Terraform CLI v1.5.0

IMPROVEMENTS:

* resource/artifactory_remote_*_repository: new attribute `disable_proxy` was added. When set to `true`, proxy settings are ignored for the remote repository.  
  
  PR:    [#751](https://github.com/jfrog/terraform-provider-artifactory/pull/751)
  Issue: [#739](https://github.com/jfrog/terraform-provider-artifactory/issues/739)

## 8.1.0 (June 15, 2023). Tested on Artifactory 7.59.9

NOTES:

Due to the complexity of maintaining backward compatibility when migrating from Terraform SDKv2 to plugin-framework, we inadvertently changed these resources schema without the necessary acceptance test coverage. With help from HashiCorp Terraform team, we think we have fixed these issues and maintained backward compatibility.

However, if you have created new resources using these resource types after they were initially migrated, you may now have state drift when you upgrade to this version. This is caused by the fix in this version, which revert the resource schema to mimic behavior from pre-migration provider.

BUG FIX:
* resource/artifactory_group, resource/artifactory_scoped_token, resource/artifactory_managed_user, resource/artifactory_user, resource_permission_target: Fixed unintended state drift when upgrading from pre-migrated provider.

PR: [#750](https://github.com/jfrog/terraform-provider-artifactory/pull/750)
Issues: [#744](https://github.com/jfrog/terraform-provider-artifactory/issues/744)

## 8.0.0 (June 1, 2023). Tested on Artifactory 7.59.9

BREAKING CHANGES:

* resource/artifactory_permission_targets has been removed. It has been marked as deprecated since April 2022.

IMPROVEMENTS: 

* resource/artifactory_permission_target is migrated to Plugin Framework, improved attribute validation.

PR: [#742](https://github.com/jfrog/terraform-provider-artifactory/pull/742)

## 7.11.2 (May 30, 2023). Tested on Artifactory 7.59.9

IMPROVEMENTS:

* resource/scoped_token is migrated to Plugin Framework, improved attribute validation.

PR: [#741](https://github.com/jfrog/terraform-provider-artifactory/pull/741)

NOTES:

Resources `ldap_group_setting` and `ldap_setting` won't work with Artifactory version => 7.57.1. 
The new API was implemented to manage LDAP configuration and the new resource will be added later. 

## 7.11.1 (May 23, 2023). Tested on Artifactory 7.55.14

IMPROVEMENTS: 

* resource/artifactory_local_repository_single_replication: the resource can deal with different license types (Enterprise and ProX) to create replications. 
The reason the change introduced, is the API response body is different for different license types.

PR:    [#737](https://github.com/jfrog/terraform-provider-artifactory/pull/737)
Issue: [#718](https://github.com/jfrog/terraform-provider-artifactory/issues/718)

## 7.11.0 (May 16, 2023). Tested on Artifactory 7.55.13

IMPROVEMENTS:

* resource/artifactory_group is migrated to Plugin Framework, improved attribute validation.

  PR:     [#734](https://github.com/jfrog/terraform-provider-artifactory/pull/734)

BUG FIXES: 

* fixed the issue when nil pointer happens in some cases if JFROG_URL is not set. 

  Issues: [#731](https://github.com/jfrog/terraform-provider-artifactory/issues/731)


## 7.10.1 (May 10, 2023).

BUG FIXES: 
* Fixed bug where `check_license` attribute was always `true` in the SDK v2 provider configuration.

  PR:     [#733](https://github.com/jfrog/terraform-provider-artifactory/pull/733)
  Issues: [#732](https://github.com/jfrog/terraform-provider-artifactory/issues/732)


## 7.10.0 (May 8, 2023).

BUG FIXES:
* Fixed a diff between SDK v2 and Plugin Framework providers schemas, which created a problem during the update process from older versions to 7.8.0
* Removed default functions for the provider schema attributes. Defaults are set in the configuration step now to avoid schemas conflicts.

  PR:     [#730](https://github.com/jfrog/terraform-provider-artifactory/pull/730)
  Issues: 
  * [#728](https://github.com/jfrog/terraform-provider-artifactory/issues/728)
  * [#729](https://github.com/jfrog/terraform-provider-artifactory/issues/729)

## 7.9.0 (May 8, 2023). Tested on Artifactory 7.55.10

FEATURES:

* resource/artifactory_distribution_public_key: Adds new resource to manage distribution public keys which are used to verify signed release bundles
  PR:     [#725](https://github.com/jfrog/terraform-provider-artifactory/pull/725)
  Issues: [#721](https://github.com/jfrog/terraform-provider-artifactory/issues/721)

## 7.8.0 (May 5, 2023). Tested on Artifactory 7.55.10

IMPROVEMENTS:

* Start of the migration from SDK v2 to Terraform Plugin Framework.
* added provider muxing.
* resource/artifactory_user, resource/artifactory_anonymous_user and resource/artifactory_managed_user migrated to the framework.
* added templates and examples for auto-generated documentation for users.

PR [#726](https://github.com/jfrog/terraform-provider-artifactory/pull/726)

## 7.7.0 (April 26, 2023). Tested on Artifactory 7.55.10

IMPROVEMENTS:

* resource/artifactory_scoped_token: adds reference_token and include_reference_token attributes for the resource.
  PR [#723](https://github.com/jfrog/terraform-provider-artifactory/pull/723)

## 7.6.0 (April 14, 2023). Tested on Artifactory 7.55.10

FEATURES:

* datasource/artifactory_virtual_*_repository: Adds new data sources for all virtual repository package types.
  PR:     [#719](https://github.com/jfrog/terraform-provider-artifactory/pull/719)
  Issues: [#548](https://github.com/jfrog/terraform-provider-artifactory/issues/548)

## 7.5.0 (April 6, 2023). Tested on Artifactory 7.55.10

IMPROVEMENTS:

* resource/artifactory_federated_*_repository: added an attribute `cleanup_on_delete`, if it's set to `true` all the federated member repositories will be deleted on `terraform destroy`. In Artifactory, if the federated repository is deleted in the UI or using the API call, federated members stayed intact to prevent losing the data. This behavior contradicts Terraform logic, when all the resources should be destroyed.
  PR: [#714](https://github.com/jfrog/terraform-provider-artifactory/pull/714)
  Issue: [#704](https://github.com/jfrog/terraform-provider-artifactory/issues/704)
* resource/artifactory_ldap_group_setting: fixed documentation.
  Issues: [#711](https://github.com/jfrog/terraform-provider-artifactory/issues/711), [#712](https://github.com/jfrog/terraform-provider-artifactory/issues/712)

## 7.4.3 (March 29, 2023). Tested on Artifactory 7.55.9

BUG FIXES:

* resource/artifactory_scoped_token: Fix not able to set `expires_in` with `0` value for non-expiring token.

PR: [#708](https://github.com/jfrog/terraform-provider-artifactory/pull/708)

## 7.4.2 (March 28, 2023). Tested on Artifactory 7.55.9

IMPROVEMENTS:

* `project_key` attribute validation for all the resources has been changed to match Artifactory requirements since 7.56.2 - the length should be between 2-32 characters.
  PR: [#707](https://github.com/jfrog/terraform-provider-artifactory/pull/707)

## 7.4.1 (March 28, 2023). Tested on Artifactory 7.55.9

IMPROVEMENTS:

* resource/artifactory_*_repository: Updates `project_environments` attribute validation. Before Artifactory 7.53.1, up to 2 values (`DEV` and `PROD`) are allowed. From 7.53.1 onward, only one value (`DEV`, `PROD`, or one of custom environment) is allowed.
PR:    [#706](https://github.com/jfrog/terraform-provider-artifactory/pull/706)
Issue: [#705](https://github.com/jfrog/terraform-provider-artifactory/issues/705)

## 7.4.0 (March 20, 2023). Tested on Artifactory 7.55.8

FEATURES:

* datasource/artifactory_federated_*_repository: Adds new data sources for all federated repository package types.
  PR:     [#693](https://github.com/jfrog/terraform-provider-artifactory/pull/693)
  Issues:
  * [#548](https://github.com/jfrog/terraform-provider-artifactory/issues/548)
  * [#692](https://github.com/jfrog/terraform-provider-artifactory/issues/692)

## 7.3.1 (March 17, 2023). Tested on Artifactory 7.55.8

BUG FIXES:

* provider: Fix panic if attribute list contain empty string (`""`) value.
PR:    [#698](https://github.com/jfrog/terraform-provider-artifactory/pull/698)
Issue: [#679](https://github.com/jfrog/terraform-provider-artifactory/issues/679)

## 7.3.0 (March 17, 2023). Tested on Artifactory 7.55.8

IMPROVEMENTS:

* resource/artifactory_push_replication and artifactory_push_replication are deprecated in favor of several new resources, listed below. Most of the attributes are not `Computed` anymore, so users can set and modify them.
* resource/artifactory_local_repository_multi_replication, artifactory_local_repository_single_replication and artifactory_remote_repository_replication were added instead of deprecated resources, listed above. Resource names reflect resource logic more clear, new attributes added. 
 PR: [#694](https://github.com/jfrog/terraform-provider-artifactory/pull/694)
 Issue: [#547](https://github.com/jfrog/terraform-provider-artifactory/issues/547)

## 7.2.1 (March 13, 2023). Tested on Artifactory 7.55.6

IMPROVEMENTS:

* resource/artifactory_scoped_token: When `expires_in` attribute is set to value that is less than Artifactory's persistency threshold then the token is created but never saved to the database. Add a warning message so users can potentially figure out why the Terraform state is invalid.
  PR:    [#691](https://github.com/jfrog/terraform-provider-artifactory/pull/691)
  Issue: [#684](https://github.com/jfrog/terraform-provider-artifactory/issues/684)

## 7.2.0 (March 6, 2023). Tested on Artifactory 7.55.6

FEATURES:

* datasource/artifactory_remote_*_repository: Adds new data sources for all remote repository package types.
  PR:    [#682](https://github.com/jfrog/terraform-provider-artifactory/pull/682)
  Issue: [#548](https://github.com/jfrog/terraform-provider-artifactory/issues/548)

## 7.1.3 (March 6, 2023). Tested on Artifactory 7.55.4

BUG FIXES:
* resource/artifactory_virtual_npm_repository: fixed import issue for `retrieval_cache_period_seconds` attribute.
PR [#685](https://github.com/jfrog/terraform-provider-artifactory/pull/685)

## 7.1.2 (March 6, 2023). Tested on Artifactory 7.55.4

BUG FIXES:
* Changed location of data sources docs so that they render properly in the terraform registry.
PR: [#683](https://github.com/jfrog/terraform-provider-artifactory/pull/683)

## 7.1.1 (March 2, 2023). Tested on Artifactory 7.55.2

BUG FIXES:
* resource/artifactory_remote_docker_repository, resource/artifactory_remote_helm_repository: fixed the issue when `external_dependencies_enabled` was impossible to update.
Removed constraints from `external_dependencies_patterns` attribute, now it can be set when `external_dependencies_enabled` is set to false. This is a workaround for the Artifactory API behavior, when the default value [**] is assigned instead of an empty list on the update repository call.
 PR: [#678](https://github.com/jfrog/terraform-provider-artifactory/pull/678)
 Issue: [#673](https://github.com/jfrog/terraform-provider-artifactory/issues/673)

## 7.1.0 (March 1, 2023). Tested on Artifactory 7.55.2

FEATURES:
* datasource/artifactory_local_*_repository: Adds new data sources for all local repository types.

  PR:    [#664](https://github.com/jfrog/terraform-provider-artifactory/pull/664)
  Issue: [#548](https://github.com/jfrog/terraform-provider-artifactory/issues/548)

## 7.0.2. (March 1, 2023).

BUG FIXES:
* resource/artifactory_*_repository: Fixed an issue where the new project_key default value "default" caused our provider to fail to assign and unassign repository to project.
  PR: [#674](https://github.com/jfrog/terraform-provider-artifactory/pull/674)

## 7.0.1. (February 28, 2023)

BUG FIXES:
* resource/artifactory_file: Fix `/` in artifact path being escaped. Issue: [#666](https://github.com/jfrog/terraform-provider-artifactory/issues/666) PR: [#669](https://github.com/jfrog/terraform-provider-artifactory/pull/669)

## 7.0.0. (February 27, 2023) Tested on Artifactory 7.55.0

BACKWARDS INCOMPATIBILITIES:

* resource/artifactory_*_repository: `project_key` attribute is assigned default value `default` to be compatible with Artifactory 7.50.x and above.
  It will create a state drift for Artifactory 7.49.x and below. For this reason, please use Terraform Provider Artifactory version 6.x on Artifactory 7.49.x and below.
  PR: [#668](https://github.com/jfrog/terraform-provider-artifactory/pull/668)
  Issue: [#647](https://github.com/jfrog/terraform-provider-artifactory/issues/647)

## 6.30.2 (February 27, 2023).

BUG FIXES:
* resource/artifactory_backup, resource/artifactory_ldap_group_setting, resource/artifactory_property_set, resource/artifactory_proxy, resource/artifactory_respository_layout: Fix provider erroring out instead of resetting resource ID if resource was deleted outside of Terraform. Issue: [#665](https://github.com/jfrog/terraform-provider-artifactory/issues/665) PR: [#667](https://github.com/jfrog/terraform-provider-artifactory/pull/667)

## 6.30.1 (February 24, 2023).

BUG FIXES:
* resource/artifactory_*_repository: Update `project_key` attribute validation to match Artifactory Project. PR: [#662](https://github.com/jfrog/terraform-provider-artifactory/pull/662)

## 6.30.0 (February 24, 2023).

IMPROVEMENTS:
* resource/artifactory_local_cargo_repository, resource/artifactory_remote_cargo_repository, resource/artifactory_federated_cargo_repository: Add `enable_sparse_index` attribute. PR: [#661](https://github.com/jfrog/terraform-provider-artifactory/pull/661) Issue: [#641](https://github.com/jfrog/terraform-provider-artifactory/issues/641)

## 6.29.1 (February 21, 2023).

IMPROVEMENTS:
* provider: Update `golang.org/x/net` and `golang.org/x/crypto` modules to latest version. PR: [#656](https://github.com/jfrog/terraform-provider-artifactory/pull/656) Dependabot alerts: [3](https://github.com/jfrog/terraform-provider-artifactory/security/dependabot/3), [4](https://github.com/jfrog/terraform-provider-artifactory/security/dependabot/4), [5](https://github.com/jfrog/terraform-provider-artifactory/security/dependabot/5), [6](https://github.com/jfrog/terraform-provider-artifactory/security/dependabot/6)

## 6.29.0 (February 17, 2023).

IMPROVEMENTS:
* resource/artifactory_remote_*_repository and resource/artifactory_local_*_repository: Added new attribute `cdnRedirect` for cloud users.
  PR: [#649](https://github.com/jfrog/terraform-provider-artifactory/pull/649)
  Issue: [#627](https://github.com/jfrog/terraform-provider-artifactory/issues/627)

## 6.28.1 (February 17, 2023). Tested on Artifactory 7.49.8

IMPROVEMENTS:
* data/artifactory_file: removed warning message when skipping downloading of file. Issue: [#630](https://github.com/jfrog/terraform-provider-artifactory/issues/630) PR: [#653](https://github.com/jfrog/terraform-provider-artifactory/pull/653)

## 6.28.0 (February 15, 2023). Tested on Artifactory 7.49.8

BUG FIXES:
* resource/artifactory_remote_maven_repository: renamed the attribute `metadata_retrieval_timeout_seconds` to `metadata_retrieval_timeout_secs`. This attribute can be used with any remote repository type now, not only `maven`, as it was before.
* resource/artifactory_remote_docker_repository and resource/artifactory_remote_helm_repository: fixed bug when `external_dependencies_patterns` attribute was not importable.
 PR: [#652](https://github.com/jfrog/terraform-provider-artifactory/pull/652)

## 6.27.0 (February 15, 2023). Tested on Artifactory 7.49.8

FEATURES:

* datasource/artifactory_local_*_repository: Added new data sources for some basic local repositories. Repositories included are:
  * "bower",
  * "chef",
  * "cocoapods",
  * "composer",
  * "conan",
  * "conda",
  * "cran",
  * "gems",
  * "generic",
  * "gitlfs",
  * "go",
  * "helm",
  * "npm",
  * "opkg",
  * "pub",
  * "puppet",
  * "pypi",
  * "swift",
  * "terraformbackend",
  * "vagrant"

## 6.26.1 (February 8, 2023). Tested on Artifactory 7.49.8

BUG FIXES:
* resource/artifactory_remote_*_repository: fixed bug, where remote repository password could be deleted, if it wasn't managed by the provider and `ignore_changes` was applied to that attribute.
  PR: [#634](https://github.com/jfrog/terraform-provider-artifactory/pull/643)
  Issue: [#642](https://github.com/jfrog/terraform-provider-artifactory/issues/642)

## 6.26.0 (January 31, 2023). Tested on Artifactory 7.49.6

IMPROVEMENTS:

* resource/artifactory_remote_*_repository: `propagate_query_params` attribute is removed from the common remote repository configuration. This attribute only works with Generic repo type. This change is implemented in schema V2 and migrator was added. During the migration from V1 to V2 that attribute will be removed.
  PR: [#638](https://github.com/jfrog/terraform-provider-artifactory/pull/638)
  Issue: [#635](https://github.com/jfrog/terraform-provider-artifactory/issues/635)

## 6.25.1 (January 27, 2023). Tested on Artifactory 7.49.6

BUG FIXES:

* resource/artifactory_oauth_settings: fix an issue with the import, where `oauth_provider` section couldn't be imported.
  PR: [#637](https://github.com/jfrog/terraform-provider-artifactory/pull/637)

## 6.25.0 (January 20, 2023). Tested on Artifactory 7.49.5

IMPROVEMENTS:

* Added new user data source: data.artifactory_permission_target
  Issue: [#548](https://github.com/jfrog/terraform-provider-artifactory/issues/548)
  PR: [#624](https://github.com/jfrog/terraform-provider-artifactory/pull/624/)

## 6.24.3 (January 18, 2023). Tested on Artifactory 7.49.5

IMPROVEMENTS:

* resource/artifactory_*_user: updated documentation.
  Issue: [#619](https://github.com/jfrog/terraform-provider-artifactory/issues/619)
  PR: [#629](https://github.com/jfrog/terraform-provider-artifactory/pull/629)

## 6.24.2 (January 13, 2023). Tested on Artifactory 7.49.5

BUG FIXES:

* resource/artifactory_virtual_*_repository: `omitempty` is removed from `artifactory_requests_can_retrieve_remote_artifacts` attribute, allowing users to update the value with `false` value, if it was set to `true` before.
 PR [#628](https://github.com/jfrog/terraform-provider-artifactory/pull/628)

## 6.24.1 (January 9, 2023). Tested on Artifactory 7.49.3

IMPROVEMENTS:

* resource/artifactory_*_replication: Cron expression validation replaced with verification of groups number (6 to 7). Cron verification will happen on the Artifactory API side to match UI behavior. Added more tests, documentation updated for both resources.
  Issue: [#591](https://github.com/jfrog/terraform-provider-artifactory/issues/591)
  PR: [#618](https://github.com/jfrog/terraform-provider-artifactory/pull/618)

## 6.24.0 (January 5, 2023). Tested on Artifactory 7.49.3

IMPROVEMENTS:

* Added new user data source: data.artifactory_user
  Issue: [#548](https://github.com/jfrog/terraform-provider-artifactory/issues/548)
  PR: [#611](https://github.com/jfrog/terraform-provider-artifactory/issues/611)

## 6.23.0 (January 4, 2023). Tested on Artifactory 7.49.3

IMPROVEMENTS:

* resource/artifactory_remote_*_repository: removed `Computed` from most attributes and added default values, as they appear in the UI.
  The legacy `Computed` attributes created a problem, where user can't update or remove the value of that attribute. Now, to clear the string value, an empty string could be set as an attribute value in HCL. `omitempty` is removed from most string attributes, so the user has full control and visibility of these values.
  Added a new attribute `query_params`.

* resource/artifactory_virtual_*_repository: removed unnecessary HCL tags and `omitempty` from Description, Notes and Patterns fields. Updated descriptions.

BUG FIXES:

* resource/artifactory_remote_*_repository: fixed incorrect `remote_repo_layout` assignment for all repository resources.

  Issue: [#595](https://github.com/jfrog/terraform-provider-artifactory/issues/595)
  PR: [#616](https://github.com/jfrog/terraform-provider-artifactory/pull/616)

## 6.22.3 (January 4, 2023). Tested on Artifactory 7.49.3

BUG FIXES:

* resource/artifactory_backup, resource/artifactory_ldap_group_setting, resource/artifactory_ldap_setting, resource/artifactory_property_set, resource/artifactory_proxy, resource/artifactory_repository_layout: Fix import does not update the state. Issue: [#610](https://github.com/jfrog/terraform-provider-artifactory/issues/610) PR: [#613](https://github.com/jfrog/terraform-provider-artifactory/pull/613)

NOTES:

* resource/artifactory_remote_vcs_repository: In Artifactory version 7.49.3, the attribute `max_unique_snapshots` cannot be set/updated due to an API bug.

## 6.22.2 (December 22, 2022). Tested on Artifactory 7.47.14

BUG FIXES:

* resource/artifactory_*_repository: Update `project_key` attribute validation to match Artifactory Project. PR: [#609](https://github.com/jfrog/terraform-provider-artifactory/pull/609)

## 6.22.1 (December 21, 2022). Tested on Artifactory 7.47.14

IMPROVEMENTS:

* New documentation guide for:
  * Migrating `artifactory_local_repository`, `artifactory_remote_repository`, and `artifactory_virtual_repository` to package specific repository resources.
  * Recommendation on handling user-group relationship

PR: [#608](https://github.com/jfrog/terraform-provider-artifactory/pull/608)

## 6.22.0 (December 19, 2022). Tested on Artifactory 7.47.12

IMPROVEMENTS:

* Added new group data source: data.artifactory_group
  Issue: [#548](https://github.com/jfrog/terraform-provider-artifactory/issues/548)
  PR: [#607](https://github.com/jfrog/terraform-provider-artifactory/pull/607)

## 6.21.8 (December 15, 2022). Tested on Artifactory 7.47.12

IMPROVEMENTS:

* resource/artifactory_access_token: Remove ability to import which was never supported.
* Add documentation guide for migrating access token to scoped token.

Issue: [#573](https://github.com/jfrog/terraform-provider-artifactory/issues/573) PR: [#604](https://github.com/jfrog/terraform-provider-artifactory/pull/604)

## 6.21.7 (December 14, 2022). Tested on Artifactory 7.47.12

BUG FIXES:

* resource/artifactory_remote_docker_repository: Update URL from the documentation and HCL example. PR: [#603](https://github.com/jfrog/terraform-provider-artifactory/pull/603)

## 6.21.6 (December 14, 2022). Tested on Artifactory 7.47.12

BUG FIXES:

* resource/artifactory_federated_docker_repository: Provide backward compatibility and is aliased to `artifactory_federated_docker_v2_repository` resource. Issue: [#593](https://github.com/jfrog/terraform-provider-artifactory/issues/593) PR: [#601](https://github.com/jfrog/terraform-provider-artifactory/pull/601)
* resource/artifactory_federated_docker_v1_repository, artifactory_federated_docker_v2_repository: Add missing documentation. Issue: [#593](https://github.com/jfrog/terraform-provider-artifactory/issues/593) PR: [#601](https://github.com/jfrog/terraform-provider-artifactory/pull/601)

## 6.21.5 (December 12, 2022). Tested on Artifactory 7.47.12

IMPROVEMENTS:

* resource/artifactory_anonymous_user: Update documentation and make resource limitation more prominent. Issue: [#577](https://github.com/jfrog/terraform-provider-artifactory/issues/577) PR: [#599](https://github.com/jfrog/terraform-provider-artifactory/pull/599)
* resource/artifactory_local_*_repository, resource/artifactory_remote_*_repository, resource/artifactory_virtual_*_repository:
  updated documentation for `project_environments` and `project_key` attributes. Added guide for adding repositories to the project.
  PR: [#600](https://github.com/jfrog/terraform-provider-artifactory/pull/600)

## 6.21.4 (December 9, 2022). Tested on Artifactory 7.47.12

BUG FIXES:

* resource/artifactory_federated_alpine_repository, artifactory_federated_cargo_repository, artifactory_federated_debian_repository, artifactory_federated_docker_v1_repository, artifactory_federated_docker_v2_repository, artifactory_federated_maven_repository, artifactory_federated_nuget_repository, artifactory_federated_rpm_repository, artifactory_federated_terraform_module_repository, artifactory_federated_terraform_provider_repository: Fix attributes not being updated from Artifactory during import or refresh, and therefore cause state drift.

Issue: [#593](https://github.com/jfrog/terraform-provider-artifactory/issues/593) PR: [#597](https://github.com/jfrog/terraform-provider-artifactory/pull/597)

## 6.21.3 (December 6, 2022). Tested on Artifactory 7.47.10

BUG FIXES:

* resource/artifactory_keypair:
  * Fix updating 'passphrase' does not delete and recreate key pair.
  * Fix externally deleted key pair does not trigger Terraform to recreate.

Issue: [#594](https://github.com/jfrog/terraform-provider-artifactory/issues/594) PR: [#596](https://github.com/jfrog/terraform-provider-artifactory/pull/596)

## 6.21.2 (November 30, 2022). Tested on Artifactory 7.46.11

BUG FIXES:

* resource/artifactory_scoped_token: fix token that no longer exist doesn't trigger Terraform plan recreation. Issue: [#576](https://github.com/jfrog/terraform-provider-artifactory/issues/576) PR: [#589](https://github.com/jfrog/terraform-provider-artifactory/pull/589)

## 6.21.1 (November 29, 2022). Tested on Artifactory 7.46.11

BUG FIXES:

* resource/artifactory_virtual_*_repository: removed incorrect default value for the attribute `retrieval_cache_period_seconds`, which was set to 7200 for all package types.
  Now the attribute can only be set for the package types, that supports it in the UI: Alpine, Chef, Conan, Conda, Cran, Debian, Helm and Npm.
  PR: [#590](https://github.com/jfrog/terraform-provider-artifactory/pull/590)

## 6.21.0 (November 28, 2022). Tested on Artifactory 7.46.11

IMPROVEMENTS:

* resource/artifactory_remote_conan_repository: add `force_conan_authentication` attribute to support 'force authentication'. Issue: [#578](https://github.com/jfrog/terraform-provider-artifactory/issues/578) PR: [#588](https://github.com/jfrog/terraform-provider-artifactory/pull/588)

## 6.20.2 (November 23, 2022). Tested on Artifactory 7.46.11

BUG FIXES:

* resource/artifactory_remote_vcs_repository: fix incorrect documentation. PR: [#587](https://github.com/jfrog/terraform-provider-artifactory/pull/587)

## 6.20.1 (November 21, 2022). Tested on Artifactory 7.46.11

IMPROVEMENTS:

* resource/artifactory_permission_target: Update documentation for attribute `repositories` to include values for setting any local/remote repository options. Issue: [#583](https://github.com/jfrog/terraform-provider-artifactory/issues/583)
  PR: [#584](https://github.com/jfrog/terraform-provider-artifactory/pull/584)

## 6.20.0 (November 16, 2022). Tested on Artifactory 7.46.11

FEATURES:

* resource/artifactory_proxy: add a new resource. Issue: [#562](https://github.com/jfrog/terraform-provider-artifactory/issues/562)
  PR: [#582](https://github.com/jfrog/terraform-provider-artifactory/pull/582)

## 6.19.2 (November 11, 2022). Tested on Artifactory 7.46.11

BUG FIXES:

* resources/artifactory_keypair: add `passphrase` attribute to the JSON body. No API errors in Artifactory 7.41.13 and up. Issue: [#574](https://github.com/jfrog/terraform-provider-artifactory/issues/574)
  PR: [#581](https://github.com/jfrog/terraform-provider-artifactory/pull/581)

## 6.19.1 (November 11, 2022). Tested on Artifactory 7.46.11

IMPROVEMENTS:

* resource/artifactory_scoped_token: Add `Sensitive: true` to `access_token` and `refresh_token` attributes to ensure the values are handled correctly.

## 6.19.0 (October 25, 2022). Tested on Artifactory 7.46.10

IMPROVEMENTS:

* resource/artifactory_virtual_docker_repository: added new attribute `resolve_docker_tags_by_timestamp`. Issue: [#563](https://github.com/jfrog/terraform-provider-artifactory/issues/563)
  PR: [#PR](https://github.com/jfrog/terraform-provider-artifactory/pull/569)
* resource/artifactory_backup: added a format note to the documentation. Issue: [#564](https://github.com/jfrog/terraform-provider-artifactory/issues/564)

## 6.18.0 (October 21, 2022). Tested on Artifactory 7.46.6

IMPROVEMENTS:

* resource/artifactory_remote_nuget_repository: added new attribute `symbol_server_url`. Issue: [#549](https://github.com/jfrog/terraform-provider-artifactory/issues/549)
  PR: [#567](https://github.com/jfrog/terraform-provider-artifactory/pull/567)

## 6.17.1 (October 21, 2022)

BUG FIXES:

* Update documentation to change incorrect repository type reference 'gem' to correct type 'gems'. Issue: [#541](https://github.com/jfrog/terraform-provider-artifactory/issues/541) PR: [#566](https://github.com/jfrog/terraform-provider-artifactory/pull/566)

## 6.17.0 (October 21, 2022). Tested on Artifactory 7.46.6

IMPROVEMENTS:

* resource/artifactory_federated_swift_repository: added new resource. Issue: [#540](https://github.com/jfrog/terraform-provider-artifactory/issues/540)
  PR: [#565](https://github.com/jfrog/terraform-provider-artifactory/pull/565)

## 6.16.4 (October 17, 2022). Tested on Artifactory 7.46.6

BUG FIXES:

* resource/artifactory_remote_*_repository: removed condition to update certain fields (like `xray_index`) only if they got changed in the HCL,
  which lead to assigning the default values to these fields. Issue: [#557](https://github.com/jfrog/terraform-provider-artifactory/issues/557)
  PR: [#561](https://github.com/jfrog/terraform-provider-artifactory/pull/561)

## 6.16.3 (October 12, 2022). Tested on Artifactory 7.46.3

DEPRECATION:

* resource/artifactory_api_key: added deprecation notice. The API key support will be removed in upcoming versions of Artifactory.

## 6.16.2 (October 11, 2022)

IMPROVEMENTS:

* Update documentation to distinguish resources that are not supported by JFrog SaaS environment. Issue: [#550](https://github.com/jfrog/terraform-provider-artifactory/issues/550) PR: [#551](https://github.com/jfrog/terraform-provider-artifactory/pull/551)
* Remove `make doc` command from make file. Issue: [#552](https://github.com/jfrog/terraform-provider-artifactory/issues/552) PR: [#555](https://github.com/jfrog/terraform-provider-artifactory/pull/555)

## 6.16.1 (October 10, 2022). Tested on Artifactory 7.41.13

IMPROVEMENTS:

* resource/artifactory_remote_*_repository: attribute 'remote_repo_layout_ref' is deprecated. Issue: [#542](https://github.com/jfrog/terraform-provider-artifactory/issues/542)
  PR: [#553](https://github.com/jfrog/terraform-provider-artifactory/pull/553)

NOTE: 'remote_repo_layout_ref' will be removed on the next major release.

## 6.16.0 (September 27, 2022). Tested on Artifactory 7.41.13

FEATURES:

* resource/artifactory_property_set: add a new resource. Issue: [#522](https://github.com/jfrog/terraform-provider-artifactory/issues/522)
  PR: [#546](https://github.com/jfrog/terraform-provider-artifactory/pull/546)

## 6.15.1 (September 14, 2022). Tested on Artifactory 7.41.12

IMPROVEMENTS:

* resource/artifactory_*_repository: Use projects API to assign/unassign to project when project_key is set/unset for existing repo. Issue: [#329](https://github.com/jfrog/terraform-provider-artifactory/issues/329) PR: [#537](https://github.com/jfrog/terraform-provider-artifactory/pull/537)

BUG FIXES:

* resource/artifactory_repository_layout: Add missing documentation. PR: [#538](https://github.com/jfrog/terraform-provider-artifactory/pull/538)

## 6.15.0 (August 31, 2022)

IMPROVEMENTS:

* resource/artifactory_remote_*_repostiory: Add attribute `download_direct`. PR: [#528](https://github.com/jfrog/terraform-provider-artifactory/pull/528)

## 6.14.1 (August 26, 2022). Tested on Artifactory 7.41.7

BUG FIXES:

* resource/artifactory_scoped_token: Add missing `refresh_token` attribute for output. Issue: [#531](https://github.com/jfrog/terraform-provider-artifactory/issues/531) PR: [#533](https://github.com/jfrog/terraform-provider-artifactory/pull/533).

## 6.14.0 (August 26, 2022). Tested on Artifactory 7.41.7

FEATURES:

* **New Resource:** `artifactory_repository_layout` Issue: [#503](https://github.com/jfrog/terraform-provider-artifactory/issues/503) PR: [#532](https://github.com/jfrog/terraform-provider-artifactory/pull/532).

## 6.13.0 (August 24, 2022). Tested on Artifactory 7.41.7

IMPROVEMENTS:

* resource/artifactory_backup: Add attributes `verify_disk_space` and `export_mission_control`. Issue: [#516](https://github.com/jfrog/terraform-provider-artifactory/issues/516) PR: [#530](https://github.com/jfrog/terraform-provider-artifactory/pull/530).

## 6.12.1 (August 23, 2022). Tested on Artifactory 7.41.7

BUG FIXES:

* resource/artifactory_remote_*_repository: Fix unable to reset `excludes_pattern` attribute using empty string. PR: [#527](https://github.com/jfrog/terraform-provider-artifactory/pull/527).

## 6.12.0 (August 17, 2022). Tested on Artifactory 7.41.7

IMPROVEMENTS:

* resource/artifactory_remote_maven_repository: Add attribute `metadata_retrieval_timeout_seconds`. Issue: [#509](https://github.com/jfrog/terraform-provider-artifactory/issues/509) PR: [#525](https://github.com/jfrog/terraform-provider-artifactory/pull/525).

## 6.11.3 (August 9, 2022). Tested on Artifactory 7.41.7

BUG FIXES:

* resource/artifactory_*_repository: Add support for hyphen character in `project_key` attribute. PR: [#524](https://github.com/jfrog/terraform-provider-artifactory/pull/524).

## 6.11.2 (July 28, 2022). Tested on Artifactory 7.41.6

IMPROVEMENTS:

* resource/artifactory_push_replication: Improve sample HCL in documentation. PR: [#519](https://github.com/jfrog/terraform-provider-artifactory/pull/519).
* resourec/artifactory_virtual_maven_repository: Improve sample HCL in documentation. PR: [#519](https://github.com/jfrog/terraform-provider-artifactory/pull/519)
* resource/artifactory_user: Fix inaccurate descriptions for attributes `profile_updatable` and `disable_ui_access`. PR: [#517](https://github.com/jfrog/terraform-provider-artifactory/pull/517). Issue: [#518](https://github.com/jfrog/terraform-provider-artifactory/issues/518)

## 6.11.1 (July 20, 2022). Tested on Artifactory 7.41.4

BUG FIXES:

* resource/artifactory_saml_settings: Fix attribute `no_auto_user_creation` has opposite result. PR: [#512](https://github.com/jfrog/terraform-provider-artifactory/pull/512). Issue: [#500](https://github.com/jfrog/terraform-provider-artifactory/issues/500)
* resourec/artifactory_api_key: Fix failed acceptance test. PR: [#511](https://github.com/jfrog/terraform-provider-artifactory/pull/511)

## 6.11.0 (July 8, 2022)

IMPROVEMENTS:

* Support for swift repo [#497](https://github.com/jfrog/terraform-provider-artifactory/pull/505). Issue: [#496](https://github.com/jfrog/terraform-provider-artifactory/issues/489)

DOCUMENTATION:

* Added `api_key` deprecation message.

## 6.10.1 (July 1, 2022)

BUG FIXES:

* Hack around [weird terraform bug](https://discuss.hashicorp.com/t/using-typeset-in-provider-always-adds-an-empty-element-on-update/18566/2) dealing with sets. PR: [#481](https://github.com/jfrog/terraform-provider-artifactory/pull/496). Issue: [#496](https://github.com/jfrog/terraform-provider-artifactory/issues/476)
* provider: Fix hardcoded HTTP user-agent string. PR: [#497](https://github.com/jfrog/terraform-provider-artifactory/pull/497)

## 6.10.0 (June 28, 2022)

IMPROVEMENTS:

* resource/artifactory_permission_target: Add support for `distribute` permission for `release_bundle`. PR: [#490](https://github.com/jfrog/terraform-provider-artifactory/pull/490)

## 6.9.6 (June 27, 2022). Tested on Artifactory 7.38.10

REFACTOR:

* Updated docs for `local_maven_repository` PR: [#493](https://github.com/jfrog/terraform-provider-artifactory/pull/493). Issue: [#480](https://github.com/jfrog/terraform-provider-artifactory/issues/488)

## 6.9.5 (June 27, 2022). Tested on Artifactory 7.38.10

REFACTOR:

* Moved some functionality to shared
* Fixed tests

## 6.9.4 (June 21, 2022). Tested on Artifactory 7.38.10

REFACTOR:

* Remove redundant shared code to shared module and bump dependency.
* Moved some other sharable code to shared module

## 6.9.3 (June 10, 2022). Tested on Artifactory 7.38.10

BUG FIXES:

* resource/artifactory_file: Check for file existence before verifying checksum. PR: [#481](https://github.com/jfrog/terraform-provider-artifactory/pull/481). Issue: [#480](https://github.com/jfrog/terraform-provider-artifactory/issues/480)

## 6.9.2 (June 7, 2022). Tested on Artifactory 7.38.10

BUG FIXES:

* resource/artifactory_scoped_token:
  * Expand `audiences` validation to include all valid JFrog service types. PR: [#477](https://github.com/jfrog/terraform-provider-artifactory/pull/477). Issue: [#475](https://github.com/jfrog/terraform-provider-artifactory/issues/475)
  * Fix incorrect validation for `applied-permissions/groups` scope. PR: [#477](https://github.com/jfrog/terraform-provider-artifactory/pull/477). Issue: [#478](https://github.com/jfrog/terraform-provider-artifactory/issues/478)

## 6.9.1 (June 3, 2022). Tested on Artifactory 7.38.10

BUG FIXES:

* resource/artifactory_virtual_npm_repository: Add missing attributes `external_dependencies_enabled`, `external_dependencies_patterns`, and `external_dependencies_remote_repo`. PR: [#473](https://github.com/jfrog/terraform-provider-artifactory/pull/473). Issue: [#463](https://github.com/jfrog/terraform-provider-artifactory/issues/463)

## 6.9.0 (May 24, 2022). Tested on Artifactory 7.38.10

FEATURES:

* Added new resources to support Terraform repositories.
  * Local: Terraform Module (`resource/artifactory_local_terraform_module_repository`).
    Terraform Provider (`resource/artifactory_local_terraform_provider_repository`) and Terraform Backend (`resource\artifactory_local_terraformbackend_repository`).
  * Remote: Terraform Repository (`resource/artifactory_remote_terraform_repository`).
  * Virtual: Terraform Repository (`resource/artifactory_virtual_terraform_repository`).
  * Federated: Terraform Module (`resource/artifactory_federated_terraform_module_repository`), Terraform Provider (`resource/artifactory_federated_terraform_provider_repository`).

    Issue [#450](https://github.com/jfrog/terraform-provider-artifactory/issues/450)
    PR: [#464](https://github.com/jfrog/terraform-provider-artifactory/pull/464).

## 6.8.2 (June 2, 2022). Tested on Artifactory 7.38.10

BUG FIXES:

* resource/artifactory_local_maven_repository, resource/artifactory_local_gradle_repository, resource/artifactory_local_sbt_repository, resource/artifactory_local_ivy_repositor: Fix validation for attribute `checksum_policy_type`. Previously it accepts `generated-checksums`. Now it accepts `server-generated-checksums`. Same applies to the corresponding federated repository resources. PR: [#471](https://github.com/jfrog/terraform-provider-artifactory/pull/471). Issue [#470](https://github.com/jfrog/terraform-provider-artifactory/issues/470)

## 6.8.1 (May 31, 2022). Tested on Artifactory 7.38.10

ENHANCEMENTS:

* resource/artifactory_file: Add debugging loggings to aid investigate issue. PR: [#466](https://github.com/jfrog/terraform-provider-artifactory/pull/466) Issue: [#441](https://github.com/jfrog/terraform-provider-artifactory/issues/441)

## 6.8.0 (May 31, 2022). Tested on Artifactory 7.38.10

FEATURES:

* resource/artifactory_scoped_token: New resource for Artifactory scoped token. PR: [#465](https://github.com/jfrog/terraform-provider-artifactory/pull/465). Issue [#451](https://github.com/jfrog/terraform-provider-artifactory/issues/451)

## 6.7.3 (May 27, 2022). Tested on Artifactory 7.38.10

IMPROVEMENTS:

* Upgrade `gopkg.in/yaml.v3` to v3.0.0 for [CVE-2022-28948](https://nvd.nist.gov/vuln/detail/CVE-2022-28948) PR [#467](https://github.com/jfrog/terraform-provider-artifactory/pull/467)

## 6.7.2 (May 13, 2022). Tested on Artifactory 7.38.8

IMPROVEMENTS:

* resource/artifactory_pull_replication.go and resource/artifactory_push_replication.go: Add new attribute `check_binary_existence_in_filestore`.
  PR: [#460](https://github.com/jfrog/terraform-provider-artifactory/pull/460).
  Issue [#434](https://github.com/jfrog/terraform-provider-artifactory/issues/434)

## 6.7.1 (May 13, 2022). Tested on Artifactory 7.38.8

BUG FIXES:

* resource/artifactory_federated_*_repository: Fix attributes from corresponding local repository were not used. PR: [#458](https://github.com/jfrog/terraform-provider-artifactory/pull/458). Issue [#431](https://github.com/jfrog/terraform-provider-artifactory/issues/431)

## 6.7.0 (May 12, 2022). Tested on Artifactory 7.38.8

IMPROVEMENTS:

* resource/artifactory_*_webhook: Add support for multiple outlets (handlers) of the webhook. Existing attributes (`url`, `secret`, `proxy`, and `custom_http_headers`) will be automatically migrated to be the first handler.

To migrate to new webhook schema with multiple handlers:
- Update your HCL and copy the attributes (`url`, `secret`, `proxy`, and `custom_http_headers`) into a `handler` block (See `sample.tf` for full examples)
- Execute `terraform apply -refresh-only` to update the Terraform state

Issue [#439](https://github.com/jfrog/terraform-provider-artifactory/issues/439) PR: [#453](https://github.com/jfrog/terraform-provider-artifactory/pull/453).

BUG FIXES:

* resource/artifactory_permission_target: Fix not working `release_bundle` attribute PR: [#454](https://github.com/jfrog/terraform-provider-artifactory/pull/454). Issue [#449](https://github.com/jfrog/terraform-provider-artifactory/issues/449)

## 6.6.2 (May 11, 2022). Tested on Artifactory 7.38.8

BUG FIXES:

* provider: Fix license checking only works with 'Enterprise' license type. PR: [#456](https://github.com/jfrog/terraform-provider-artifactory/pull/456). Issue [#455](https://github.com/jfrog/terraform-provider-artifactory/issues/455)

## 6.6.1 (May 5, 2022). Tested on Artifactory 7.37.16

BUG FIXES:

* resource/artifactory_federated_*_repository: Use correct 'base' schema from local repository. PR: [#443](https://github.com/jfrog/terraform-provider-artifactory/pull/443). Issue [#431](https://github.com/jfrog/terraform-provider-artifactory/issues/431)

## 6.6.0 (Apr 29, 2022). Tested on Artifactory 7.37.15

IMPROVEMENTS:

* resource/artifactory_group: Add `external_id` attribute to support Azure AD group. PR: [#437](https://github.com/jfrog/terraform-provider-artifactory/pull/437). Issue [#429](https://github.com/jfrog/terraform-provider-artifactory/issues/429)

## 6.5.3 (Apr 27, 2022). Tested on Artifactory 7.37.15

IMPROVEMENTS:

* reorganizing documentation, adding missing documentation links, fixing formatting. No changes in the functionality.
  PR: [GH-435](https://github.com/jfrog/terraform-provider-artifactory/pull/435). Issues [#422](https://github.com/jfrog/terraform-provider-artifactory/issues/422) and [#398](https://github.com/jfrog/terraform-provider-artifactory/issues/398)

## 6.5.2 (Apr 25, 2022). Tested on Artifactory 7.37.14

IMPROVEMENTS:

* resource/artifactory_artifact_webhook: Added 'cached' event type for Artifact webhook. PR: [GH-430](https://github.com/jfrog/terraform-provider-artifactory/pull/430).

## 6.5.1 (Apr 20, 2022). Tested on Artifactory 7.37.14

BUG FIXES:

* provider:  Setting the right default value for 'access_token' attribute. PR: [GH-426](https://github.com/jfrog/terraform-provider-artifactory/pull/426). Issue [#425](https://github.com/jfrog/terraform-provider-artifactory/issues/425)

## 6.5.0 (Apr 19, 2022). Tested on Artifactory 7.37.14

IMPROVEMENTS:

* Resources added for Pub package type of Local Repository
* Resources added for Pub package type of Remote Repository
* Resources added for Pub package type of Virtual Repository
* Acceptance test case enhanced with Client TLS Certificate

PR: [GH-421](https://github.com/jfrog/terraform-provider-artifactory/pull/421)

## 6.4.1 (Apr 18, 2022). Tested on Artifactory 7.37.14

IMPROVEMENTS:

* provider: Support `JFROG_ACCESS_TOKEN` environment variable source for 'access_token' attribute. [GH-418]

## 6.4.0 (Apr 15, 2022). Tested on Artifactory 7.37.13

FEATURES:

* Added new `artifactory_unmanaged_user` resource which is an alias of existing `artifactory_user`.
* Added new `artifactory_managed_user` resource with `password` attribute being required and no automatic password generation.
* Added new `artifactory_anonymous_user` resource which allows importing of Artifactory 'anonymous' user into Terraform state.

[GH-396]

## 6.3.0 (Apr 15, 2022). Tested on Artifactory 7.37.13

IMPROVEMENTS:

* resource/artifactory_permission_targets: Add deprecation message [GH-413]
* Removed dependency on `jfrog-client-go` package [GH-413]

NOTES:

* Resource `artifactory_permission_targets` is deprecated and will be removed in the next major release. Resource `artifactory_permission_target` (singular) has an identical schema which will allow straightforward migration.

## 6.2.0 (Apr 15, 2022). Tested on Artifactory 7.35.2

BUG FIXES:

* resource/artifactory_pull_replication: Make `password` attribute configurable. `url`, `username`, and `password` attributes must be set together when use with remote repository. [GH-411]
* resource/artifactory_push_replication: Make `password` attribute configurable. `url`, `username`, and `password` attributes are now required to match Artifactory API requirements [GH-411]

## 6.1.3 (Apr 12, 2022)

BUG FIXES:

* resource/artifactory_user: Fix to persist changes to groups [GH-406]

## 6.1.2 (Apr 11, 2022)

IMPROVEMENTS:

* Documentation changes for `artifactory_keypair` resource [GH-402]

## 6.1.1 (Apr 11, 2022)

BUG FIXES:

* resource/artifactory_push_replication: unable to update resource after creation [GH-400]

## 6.1.0 (Apr 11, 2022)

IMPROVEMENTS:

* Added gpg keypair attributes for `artifactory_local_rpm_repository` resource [GH-397]

## 6.0.1 (Apr 7, 2022)

IMPROVEMENTS:

* Added VCS remote repository resource - `artifactory_remote_vcs_repository` [GH-394]

## 6.0.0 (Apr 6, 2022)

BREAKING CHANGES:

* `artifactory_local_repository`, `artifactory_remote_repository` and `artifactory_virtual_repository` were removed from the provider. Please use resources with package-specific names, like `artifactory_local_cargo_repository` [GH-380]

## 5.0.0 (Apr 6, 2022)

BREAKING CHANGE:

* resource/artifactory_user: Attribute `password` is optional again. If it is omitted in the HCL, a random password is generated automatically for Artifactory user. This password is not stored in the Terraform state file and thus will not trigger a state drift. [GH-390]

## 4.0.2 (Apr 6, 2022)

BUG FIXES:

* Fix typos in `artifactory_federated_*_repository` resources documentation. [GH-391]

## 4.0.1 (Apr 4, 2022)

BUG FIXES:

* Fix remote repos' `password` attribute always being updated after initial `terraform apply` [GH-385]

## 4.0.0 (Mar 31, 2022)

BREAKING CHANGE:

* Basic authentication with username and password is removed from the provider. [GH-344]

## 3.1.4 (Mar 31, 2022)

BUG FIXES:

* Fix blank password getting sent to Artifactory when updating other attributes of `artifactory_user` resource. [GH-383]

## 3.1.3 (Mar 31, 2022)

IMPROVEMENTS:

* Documentation improved for `artifactory_general_security` resource. [GH-367]

## 3.1.2 (Mar 31, 2022)

BUG FIXES:

* Fix proxy getting unset after modifying existing artifactory_remote_*_repository resources. [GH-381]

## 3.1.1 (Mar 30, 2022)

BUG FIXES:

* resource/artifactory_local_docker_v2_repository: Fix `max_unique_tags` with value 0 being ignored. [GH-376]

## 3.1.0 (Mar 29, 2022)

FEATURES:

* **New Resources:** Added following local repository resources in new implementation. [GH-378]
  * "artifactory_local_cargo_repository"
  * "artifactory_local_conda_repository"

## 3.0.2 (Mar 29, 2022)

IMPROVEMENTS:

* Update module path to `/v3` in `go.mod` and `main.go` [GH-374]

## 3.0.1 (Mar 28, 2022)

BUG FIXES:

* Fix retrieval_cache_period_seconds to be set to 0 for artifactory_remote_*_repository resources. [GH-373]

## 3.0.0 (Mar 28, 2022)

BREAKING CHANGES:

* Resources `artifactory_xray_policy` and `artifactory_xray_watch` have been removed [GH-315]

## 2.25.0 (Mar 21, 2022)

FEATURES:

* **New Resources:** Added following virtual repository resources in new implementation. [GH-365]
  * "artifactory_virtual_alpine_repository"
  * "artifactory_virtual_bower_repository"
  * "artifactory_virtual_chef_repository"
  * "artifactory_virtual_conda_repository"
  * "artifactory_virtual_composer_repository"
  * "artifactory_virtual_cran_repository"
  * "artifactory_virtual_debian_repository"
  * "artifactory_virtual_docker_repository"
  * "artifactory_virtual_gems_repository"
  * "artifactory_virtual_gitlfs_repository"
  * "artifactory_virtual_gradle_repository"
  * "artifactory_virtual_ivy_repository"
  * "artifactory_virtual_npm_repository"
  * "artifactory_virtual_nuget_repository"
  * "artifactory_virtual_p2_repository"
  * "artifactory_virtual_puppet_repository"
  * "artifactory_virtual_pypi_repository"
  * "artifactory_virtual_sbt_repository"

## 2.24.0 (Mar 18, 2022)

FEATURES:

* **New Resources:** Added following remote repository resources in new implementation. [GH-364]
  * "artifactory_remote_alpine_repository"
  * "artifactory_remote_bower_repository"
  * "artifactory_remote_chef_repository"
  * "artifactory_remote_cocoapods_repository"
  * "artifactory_remote_conda_repository"
  * "artifactory_remote_conan_repository"
  * "artifactory_remote_composer_repository"
  * "artifactory_remote_cran_repository"
  * "artifactory_remote_debian_repository"
  * "artifactory_remote_gems_repository"
  * "artifactory_remote_go_repository"
  * "artifactory_remote_generic_repository"
  * "artifactory_remote_gitlfs_repository"
  * "artifactory_remote_opkg_repository"
  * "artifactory_remote_p2_repository"
  * "artifactory_remote_puppet_repository"
  * "artifactory_remote_rpm_repository"
  * "artifactory_remote_nuget_repository"

## 2.23.2 (Mar 17, 2022)

IMPROVEMENTS:

* Datasource `datasource_artifactory_file`, added a parameter `path_is_aliased`,
  assumes that the path supplied is an alias for the most recent version of the artifact and doesn't try to resolve it to a specific, timestamped, artifact

## 2.23.1 (Mar 15, 2022)

IMPROVEMENTS:

* resource/artifactory_remote_docker_repository: Setting default value '**' for external_dependencies_patterns field. [GH-363]
* resource/artifactory_remote_helm_repository: Setting default value '**' for external_dependencies_patterns field. [GH-363]

## 2.23.0 (Mar 11, 2022)

FEATURES:

* **New Resources:** Added following local and remote repository resources in new implementation. [GH-360]
  * "artifactory_local_sbt_repository"
  * "artifactory_local_ivy_repository"
  * "artifactory_remote_sbt_repository"
  * "artifactory_remote_ivy_repository"

## 2.22.3 (Mar 10, 2022)

BUG FIXES:

* Conditional file download depending on `force_overwrite` value of data source `artifactory_file`. [GH-352]

## 2.22.2 (Mar 10, 2022)

BUG FIXES:

* resource/artifactory_ldap_setting: Made user_dn_pattern attribute optional. [GH-356]

## 2.22.1 (Mar 8, 2022)

IMPROVEMENTS:

* Make repository layout to correct default value as per package type, provided the `repo_layout_ref` attribute is not supplied explicitly in the resource. [GH-335]

## 2.22.0 (Mar 8, 2022)

FEATURES:

* resource/artifactory_push_replication: Add support for specifying proxy. [GH-337]
* resource/artifactory_replication_config: Add support for specifying proxy. [GH-337]
* resource/artifactory_single_replication: Add support for specifying proxy. [GH-337]

## 2.21.0 (Mar 3, 2022)

FEATURES:

* **New Resources:** Added following remote repository resources. [GH-343]
  * "artifactory_remote_maven_repository"
  * "artifactory_remote_gradle_repository"

## 2.20.4 (Feb 28, 2022)

IMPROVEMENTS:

* resource/artifactory_remote_docker_repository: Added list_remote_folder_items attribute to resource_artifactory_remote_docker_repository. [GH-338]
* resource/artifactory_remote_cargo_repository: Added list_remote_folder_items attribute to resource_artifactory_remote_cargo_repository. [GH-338]
* resource/artifactory_remote_helm_repository: Added list_remote_folder_items attribute to resource_artifactory_remote_helm_repository. [GH-338]
* resource/artifactory_remote_pypi_repository: Added list_remote_folder_items attribute to resource_artifactory_remote_pypi_repository. [GH-338]

## 2.20.3 (Feb 25, 2022)

IMPROVEMENTS:

* Add previously missing repository resource attributes to documentation [GH-332]

## 2.20.2 (Feb 25, 2022)

IMPROVEMENTS:

* resource/artifactory_backup: Added support for system backup configuration. [GH-331]

## 2.20.1 (Feb 24, 2022)

IMPROVEMENTS:

* Make `xray_index` attribute for local/remote/federated repository resources settable by users [GH-330]
* Add documentation for `xray_index`  [GH-330]

## 2.20.0 (Feb 20, 2022)

FEATURES:

* resource/artifactory_virtual_helm_repository: New resource for Helm repository type with namespaces support [GH-322]

## 2.19.1 (Feb 16, 2022)

IMPROVEMENTS:

* Add a test and update the sample TF for `artifactory_remote_pypi_repository` [GH-321]

## 2.19.0 (Feb 16, 2022)

IMPROVEMENTS:

* Add `project_key` and `project_environments` to local, remote, virtual, and federated repository resources to support Artifactory Projects [GH-320]

## 2.18.1 (Feb 14, 2022)

BUG FIXES:

* resource/artifactory_keypair: Fix key pair not being stored in Terraform state correctly. [GH-317]

## 2.18.0 (Feb 14, 2022)

FEATURES:

* **New Resources:** Webhook resources [GH-313]
  * `artifactory_artifact_webhook`
  * `artifactory_artifact_property_webhook`
  * `artifactory_docker_webhook`
  * `artifactory_build_webhook`
  * `artifactory_release_bundle_webhook`
  * `artifactory_distribution_webhook`
  * `artifactory_artifactory_release_bundle_webhook`

## 2.17.0 (Feb 12, 2022)

IMPROVEMENTS:

* resource/resource_artifactory_remote_pypi_repository: Added support for pypi remote repository with fix for priority_resolution attribute. [GH-316]

## 2.16.2 (Feb 10, 2022)

BUG FIXES:

* resource/artifactory_single_replication_config: Fix for error when repository got externally removed, but replication resource configured. [GH-312]

## 2.16.1 (Feb 7, 2022)

BUG FIXES:

* resource/artifactory_remote_repository: Fix failing test for `proxy` attribute [GH-311]

## 2.16.0 (Feb 4, 2022)

IMPROVEMENTS:

* resource/artifactory_group: Added support for manager roles in artifactory_group resource [GH-308]

## 2.15.2 (Feb 4, 2022)

BUG FIXES:

* resource/artifactory_remote_repository: Fix unable to reset `proxy` attribute [GH-307]

## 2.15.1 (Feb 4, 2022)

BUG FIXES:

* resource/artifactory_xray_watch: Fix incorrect usage of variable reference with Resty `.SetBody()` in `create` and `update` funcs [GH-306]

## 2.15.0 (Feb 3, 2022)

FEATURES:

* **New Resource:** `artifactory_virtual_rpm_repository` with support for `primary_keypair_ref` and `secondary_keypair_ref` and [GH-303]

## 2.14.0 (Feb 3, 2022)

FEATURES:

* Added following smart remote repo attributes for npm, cargo, docker and helm remote repository resources [GH-305].
  * "statistics_enabled"
  * "properties_enabled"
  * "source_origin_absence_detection"

## 2.13.1 (Feb 2, 2022)

IMPROVEMENTS:

* Add missing documentations for Federated repo resources [GH-304]
* Add additional repo types for Federated repo resources [GH-304]

## 2.13.0 (Feb 1, 2022)

FEATURES:

* **New Resources:** `artifactory_federated_x_repository` where `x` is one of the following [GH-296]:
  * "bower"
  * "chef"
  * "cocoapods"
  * "composer"
  * "conan"
  * "cran"
  * "gems"
  * "generic"
  * "gitlfs"
  * "go"
  * "helm"
  * "ivy"
  * "npm"
  * "opkg"
  * "puppet"
  * "pypi"
  * "sbt"
  * "vagrant"<|MERGE_RESOLUTION|>--- conflicted
+++ resolved
@@ -1,20 +1,11 @@
-<<<<<<< HEAD
-## 11.8.0 (August 23, 2024). Tested on Artifactory 7.90.8 with Terraform 1.9.5 and OpenTofu 1.8.1
+## 11.8.0 (August 27, 2024). Tested on Artifactory 7.90.8 with Terraform 1.9.5 and OpenTofu 1.8.1
 
 IMPROVEMENTS:
 
 * resource/artifactory_federated_\*\_repository: Add `access_token` attribute to `member` to support `cleanup_on_delete` for JPD setup without Access Federation for access token. Also improve error handling when deleting member federated repository. PR: [#1057](https://github.com/jfrog/terraform-provider-artifactory/pull/1057)
-
-## 11.7.0 (August 21, 2024). Tested on Artifactory 7.90.8 with Terraform 1.9.5 and OpenTofu 1.8.1
-=======
-## 11.7.1 (August 28, 2024). Tested on Artifactory 7.90.8 with Terraform 1.9.5 and OpenTofu 1.8.1
-
-IMPROVEMENTS:
-
 * resource/artifactory_local_repository_single_replication is migrated to Plugin Framework. PR: [#1059](https://github.com/jfrog/terraform-provider-artifactory/pull/1059)
 
 ## 11.7.0 (August 22, 2024). Tested on Artifactory 7.90.8 with Terraform 1.9.5 and OpenTofu 1.8.1
->>>>>>> 3d7156dd
 
 FEATURES:
 
