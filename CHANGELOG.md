--- conflicted
+++ resolved
@@ -1,5 +1,4 @@
-<<<<<<< HEAD
-## 6.2.0 (Apr 14, 2022)
+## 6.3.0 (Apr 14, 2022)
 
 FEATURES:
 
@@ -8,14 +7,13 @@
 * Added new `artifactory_anonymous_user` resource which allows importing of Artifactory 'anonymous' user into Terraform state.
 
 [GH-396]
-=======
+
 ## 6.2.0 (Apr 15, 2022). Tested on Artifactory 7.35.2
 
 BUG FIXES:
 
 * resource/artifactory_pull_replication: Make `password` attribute configurable. `url`, `username`, and `password` attributes must be set together when use with remote repository. [GH-411]
 * resource/artifactory_push_replication: Make `password` attribute configurable. `url`, `username`, and `password` attributes are now required to match Artifactory API requirements [GH-411]
->>>>>>> a08ac553
 
 ## 6.1.3 (Apr 12, 2022)
 
