--- conflicted
+++ resolved
@@ -1,14 +1,3 @@
-<<<<<<< HEAD
-## 6.8.0 (May 24, 2022). Tested on Artifactory 7.38.10
-
-IMPROVEMENTS:
-
-* Added new resources: local Terraform Module, Terraform Provider and Terraform backend repositories. 
-  Remote, virtual and federated Terraform repositories. 
-  
-  PR: [#464](https://github.com/jfrog/terraform-provider-artifactory/pull/464).
-  Issue [#450](https://github.com/jfrog/terraform-provider-artifactory/issues/450)
-=======
 ## 6.8.0 (May 31, 2022). Tested on Artifactory 7.38.10
 
 FEATURES:
@@ -20,7 +9,6 @@
 IMPROVEMENTS:
 
 * Upgrade `gopkg.in/yaml.v3` to v3.0.0 for [CVE-2022-28948](https://nvd.nist.gov/vuln/detail/CVE-2022-28948) PR [#467](https://github.com/jfrog/terraform-provider-artifactory/pull/467)
->>>>>>> ebf7aa9c
 
 ## 6.7.2 (May 13, 2022). Tested on Artifactory 7.38.8
 
