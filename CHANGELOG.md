--- conflicted
+++ resolved
@@ -1,12 +1,11 @@
-<<<<<<< HEAD
-## 6.23.0 (December 22, 2022).
+## 6.24.0 (January 5, 2023).
 
 IMPROVEMENTS:
 
 * Added new user data source: data.artifactory_user
   Issue: [#548](https://github.com/jfrog/terraform-provider-artifactory/issues/548)
   PR: [#611](https://github.com/jfrog/terraform-provider-artifactory/issues/611)
-=======
+
 ## 6.23.0 (January 4, 2023). Tested on Artifactory 7.49.3
 
 IMPROVEMENTS:
@@ -33,7 +32,6 @@
 NOTES:
 
 * resource/artifactory_remote_vcs_repository: In Artifactory version 7.49.3, the attribute `max_unique_snapshots` cannot be set/updated due to an API bug.
->>>>>>> a3a8c9b9
 
 ## 6.22.2 (December 22, 2022). Tested on Artifactory 7.47.14
 
