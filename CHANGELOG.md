--- conflicted
+++ resolved
@@ -1,15 +1,13 @@
-<<<<<<< HEAD
+
+## 6.9.3 (June 10, 2022). Tested on Artifactory 7.38.10
 
 IMPROVEMENTS:
 
 * resource/security/resource_artifactory_permission_target: Add support for `distribute` permission for `release_bundle`.
-=======
-## 6.9.3 (June 10, 2022). Tested on Artifactory 7.38.10
 
 BUG FIXES:
 
 * resource/artifactory_file: Check for file existence before verifying checksum. PR: [#481](https://github.com/jfrog/terraform-provider-artifactory/pull/481). Issue: [#480](https://github.com/jfrog/terraform-provider-artifactory/issues/480)
->>>>>>> 5c7d9e86
 
 ## 6.9.2 (June 7, 2022). Tested on Artifactory 7.38.10
 
