--- conflicted
+++ resolved
@@ -1,8 +1,4 @@
-<<<<<<< HEAD
-## 6.5.3 (Apr 27, 2022)
-=======
-## 6.6.0 (Apr 27, 2022). Tested on Artifactory 7.37.15
->>>>>>> d8eb234e
+## 6.5.3 (Apr 27, 2022). Tested on Artifactory 7.37.15
 
 IMPROVEMENTS:
 
