<<<<<<< HEAD
## 6.23.0 (December 22, 2022).

IMPROVEMENTS:

* Added new user data source: datasource/user/datasource_artifactory_user.go
  Issue: [#548](https://github.com/jfrog/terraform-provider-artifactory/issues/548)
  PR: [#611](https://github.com/jfrog/terraform-provider-artifactory/issues/611)
=======
## 6.22.2 (December 22, 2022). Tested on Artifactory 7.47.14

BUG FIXES:

* resource/artifactory_*_repository: Update `project_key` attribute validation to match Artifactory Project. PR: [#609](https://github.com/jfrog/terraform-provider-artifactory/pull/609)

## 6.22.1 (December 21, 2022). Tested on Artifactory 7.47.14

IMPROVEMENTS:

* New documentation guide for:
  * Migrating `artifactory_local_repository`, `artifactory_remote_repository`, and `artifactory_virtual_repository` to package specific repository resources.
  * Recommendation on handling user-group relationship

PR: [#608](https://github.com/jfrog/terraform-provider-artifactory/pull/608)
>>>>>>> 568b13d6

## 6.22.0 (December 19, 2022). Tested on Artifactory 7.47.12

IMPROVEMENTS:

* Added new group data source: datasource/datasource_artifactory_group.go
  Issue: [#548](https://github.com/jfrog/terraform-provider-artifactory/issues/548)
  PR: [#607](https://github.com/jfrog/terraform-provider-artifactory/pull/607)

## 6.21.8 (December 15, 2022). Tested on Artifactory 7.47.12

IMPROVEMENTS:

* resource/artifactory_access_token: Remove ability to import which was never supported.
* Add documentation guide for migrating access token to scoped token.

Issue: [#573](https://github.com/jfrog/terraform-provider-artifactory/issues/573) PR: [#604](https://github.com/jfrog/terraform-provider-artifactory/pull/604)

## 6.21.7 (December 14, 2022). Tested on Artifactory 7.47.12

BUG FIXES:

* resource/artifactory_remote_docker_repository: Update URL from the documentation and HCL example. PR: [#603](https://github.com/jfrog/terraform-provider-artifactory/pull/603)

## 6.21.6 (December 14, 2022). Tested on Artifactory 7.47.12

BUG FIXES:

* resource/artifactory_federated_docker_repository: Provide backward compatibility and is aliased to `artifactory_federated_docker_v2_repository` resource. Issue: [#593](https://github.com/jfrog/terraform-provider-artifactory/issues/593) PR: [#601](https://github.com/jfrog/terraform-provider-artifactory/pull/601)
* resource/artifactory_federated_docker_v1_repository, artifactory_federated_docker_v2_repository: Add missing documentation. Issue: [#593](https://github.com/jfrog/terraform-provider-artifactory/issues/593) PR: [#601](https://github.com/jfrog/terraform-provider-artifactory/pull/601)

## 6.21.5 (December 12, 2022). Tested on Artifactory 7.47.12

IMPROVEMENTS:

* resource/artifactory_anonymous_user: Update documentation and make resource limitation more prominent. Issue: [#577](https://github.com/jfrog/terraform-provider-artifactory/issues/577) PR: [#599](https://github.com/jfrog/terraform-provider-artifactory/pull/599)
* resource/artifactory_local_*_repository, resource/artifactory_remote_*_repository, resource/artifactory_virtual_*_repository:
  updated documentation for `project_environments` and `project_key` attributes. Added guide for adding repositories to the project.
  PR: [#600](https://github.com/jfrog/terraform-provider-artifactory/pull/600)

## 6.21.4 (December 9, 2022). Tested on Artifactory 7.47.12

BUG FIXES:

* resource/artifactory_federated_alpine_repository, artifactory_federated_cargo_repository, artifactory_federated_debian_repository, artifactory_federated_docker_v1_repository, artifactory_federated_docker_v2_repository, artifactory_federated_maven_repository, artifactory_federated_nuget_repository, artifactory_federated_rpm_repository, artifactory_federated_terraform_module_repository, artifactory_federated_terraform_provider_repository: Fix attributes not being updated from Artifactory during import or refresh, and therefore cause state drift.

Issue: [#593](https://github.com/jfrog/terraform-provider-artifactory/issues/593) PR: [#597](https://github.com/jfrog/terraform-provider-artifactory/pull/597)

## 6.21.3 (December 6, 2022). Tested on Artifactory 7.47.10

BUG FIXES:

* resource/artifactory_keypair:
  * Fix updating 'passphrase' does not delete and recreate key pair.
  * Fix externally deleted key pair does not trigger Terraform to recreate.

Issue: [#594](https://github.com/jfrog/terraform-provider-artifactory/issues/594) PR: [#596](https://github.com/jfrog/terraform-provider-artifactory/pull/596)

## 6.21.2 (November 30, 2022). Tested on Artifactory 7.46.11

BUG FIXES:

* resource/artifactory_scoped_token: fix token that no longer exist doesn't trigger Terraform plan recreation. Issue: [#576](https://github.com/jfrog/terraform-provider-artifactory/issues/576) PR: [#589](https://github.com/jfrog/terraform-provider-artifactory/pull/589)

## 6.21.1 (November 29, 2022). Tested on Artifactory 7.46.11

BUG FIXES:

* resource/artifactory_virtual_*_repository: removed incorrect default value for the attribute `retrieval_cache_period_seconds`, which was set to 7200 for all package types.
  Now the attribute can only be set for the package types, that supports it in the UI: Alpine, Chef, Conan, Conda, Cran, Debian, Helm and Npm.
  PR: [#590](https://github.com/jfrog/terraform-provider-artifactory/pull/590)

## 6.21.0 (November 28, 2022). Tested on Artifactory 7.46.11

IMPROVEMENTS:

* resource/artifactory_remote_conan_repository: add `force_conan_authentication` attribute to support 'force authentication'. Issue: [#578](https://github.com/jfrog/terraform-provider-artifactory/issues/578) PR: [#588](https://github.com/jfrog/terraform-provider-artifactory/pull/588)

## 6.20.2 (November 23, 2022). Tested on Artifactory 7.46.11

BUG FIXES:

* resource/artifactory_remote_vcs_repository: fix incorrect documentation. PR: [#587](https://github.com/jfrog/terraform-provider-artifactory/pull/587)

## 6.20.1 (November 21, 2022). Tested on Artifactory 7.46.11

IMPROVEMENTS:

* resource/artifactory_permission_target: Update documentation for attribute `repositories` to include values for setting any local/remote repository options. Issue: [#583](https://github.com/jfrog/terraform-provider-artifactory/issues/583)
  PR: [#584](https://github.com/jfrog/terraform-provider-artifactory/pull/584)

## 6.20.0 (November 16, 2022). Tested on Artifactory 7.46.11

FEATURES:

* resource/artifactory_proxy: add a new resource. Issue: [#562](https://github.com/jfrog/terraform-provider-artifactory/issues/562)
  PR: [#582](https://github.com/jfrog/terraform-provider-artifactory/pull/582)

## 6.19.2 (November 11, 2022). Tested on Artifactory 7.46.11

BUG FIXES:

* resources/artifactory_keypair: add `passphrase` attribute to the JSON body. No API errors in Artifactory 7.41.13 and up. Issue: [#574](https://github.com/jfrog/terraform-provider-artifactory/issues/574)
  PR: [#581](https://github.com/jfrog/terraform-provider-artifactory/pull/581)

## 6.19.1 (November 11, 2022). Tested on Artifactory 7.46.11

IMPROVEMENTS:

* resources/artifactory_scoped_token: Add `Sensitive: true` to `access_token` and `refresh_token` attributes to ensure the values are handled correctly.

## 6.19.0 (October 25, 2022). Tested on Artifactory 7.46.10

IMPROVEMENTS:

* resource/artifactory_virtual_docker_repository: added new attribute `resolve_docker_tags_by_timestamp`. Issue: [#563](https://github.com/jfrog/terraform-provider-artifactory/issues/563)
  PR: [#PR](https://github.com/jfrog/terraform-provider-artifactory/pull/569)
* resource/artifactory_backup: added a format note to the documentation. Issue: [#564](https://github.com/jfrog/terraform-provider-artifactory/issues/564)

## 6.18.0 (October 21, 2022). Tested on Artifactory 7.46.6

IMPROVEMENTS:

* resource/artifactory_remote_nuget_repository: added new attribute `symbol_server_url`. Issue: [#549](https://github.com/jfrog/terraform-provider-artifactory/issues/549)
  PR: [#567](https://github.com/jfrog/terraform-provider-artifactory/pull/567)

## 6.17.1 (October 21, 2022)

BUG FIXES:

* Update documentation to change incorrect repository type reference 'gem' to correct type 'gems'. Issue: [#541](https://github.com/jfrog/terraform-provider-artifactory/issues/541) PR: [#566](https://github.com/jfrog/terraform-provider-artifactory/pull/566)

## 6.17.0 (October 21, 2022). Tested on Artifactory 7.46.6

IMPROVEMENTS:

* resource/artifactory_federated_swift_repository: added new resource. Issue: [#540](https://github.com/jfrog/terraform-provider-artifactory/issues/540)
  PR: [#565](https://github.com/jfrog/terraform-provider-artifactory/pull/565)

## 6.16.4 (October 17, 2022). Tested on Artifactory 7.46.6

BUG FIXES:

* resource/artifactory_remote_*_repository: removed condition to update certain fields (like `xray_index`) only if they got changed in the HCL,
  which lead to assigning the default values to these fields. Issue: [#557](https://github.com/jfrog/terraform-provider-artifactory/issues/557)
  PR: [#561](https://github.com/jfrog/terraform-provider-artifactory/pull/561)

## 6.16.3 (October 12, 2022). Tested on Artifactory 7.46.3

DEPRECATION:

* resource/artifactory_api_key: added deprecation notice. The API key support will be removed in upcoming versions of Artifactory.

## 6.16.2 (October 11, 2022)

IMPROVEMENTS:

* Update documentation to distinguish resources that are not supported by JFrog SaaS environment. Issue: [#550](https://github.com/jfrog/terraform-provider-artifactory/issues/550) PR: [#551](https://github.com/jfrog/terraform-provider-artifactory/pull/551)
* Remove `make doc` command from make file. Issue: [#552](https://github.com/jfrog/terraform-provider-artifactory/issues/552) PR: [#555](https://github.com/jfrog/terraform-provider-artifactory/pull/555)

## 6.16.1 (October 10, 2022). Tested on Artifactory 7.41.13

IMPROVEMENTS:

* resource/artifactory_remote_*_repository: attribute 'remote_repo_layout_ref' is deprecated. Issue: [#542](https://github.com/jfrog/terraform-provider-artifactory/issues/542)
  PR: [#553](https://github.com/jfrog/terraform-provider-artifactory/pull/553)

NOTE: 'remote_repo_layout_ref' will be removed on the next major release.

## 6.16.0 (September 27, 2022). Tested on Artifactory 7.41.13

FEATURES:

* resource/artifactory_property_set: add a new resource. Issue: [#522](https://github.com/jfrog/terraform-provider-artifactory/issues/522)
  PR: [#546](https://github.com/jfrog/terraform-provider-artifactory/pull/546)

## 6.15.1 (September 14, 2022). Tested on Artifactory 7.41.12

IMPROVEMENTS:

* resource/artifactory_*_repository: Use projects API to assign/unassign to project when project_key is set/unset for existing repo. Issue: [#329](https://github.com/jfrog/terraform-provider-artifactory/issues/329) PR: [#537](https://github.com/jfrog/terraform-provider-artifactory/pull/537)

BUG FIXES:

* resource/artifactory_repository_layout: Add missing documentation. PR: [#538](https://github.com/jfrog/terraform-provider-artifactory/pull/538)

## 6.15.0 (August 31, 2022)

IMPROVEMENTS:

* resource/artifactory_remote_*_repostiory: Add attribute `download_direct`. PR: [#528](https://github.com/jfrog/terraform-provider-artifactory/pull/528)

## 6.14.1 (August 26, 2022). Tested on Artifactory 7.41.7

BUG FIXES:

* resource/artifactory_scoped_token: Add missing `refresh_token` attribute for output. Issue: [#531](https://github.com/jfrog/terraform-provider-artifactory/issues/531) PR: [#533](https://github.com/jfrog/terraform-provider-artifactory/pull/533).

## 6.14.0 (August 26, 2022). Tested on Artifactory 7.41.7

FEATURES:

* **New Resource:** `artifactory_repository_layout` Issue: [#503](https://github.com/jfrog/terraform-provider-artifactory/issues/503) PR: [#532](https://github.com/jfrog/terraform-provider-artifactory/pull/532).

## 6.13.0 (August 24, 2022). Tested on Artifactory 7.41.7

IMPROVEMENTS:

* resource/artifactory_backup: Add attributes `verify_disk_space` and `export_mission_control`. Issue: [#516](https://github.com/jfrog/terraform-provider-artifactory/issues/516) PR: [#530](https://github.com/jfrog/terraform-provider-artifactory/pull/530).

## 6.12.1 (August 23, 2022). Tested on Artifactory 7.41.7

BUG FIXES:

* resource/artifactory_remote_*_repository: Fix unable to reset `excludes_pattern` attribute using empty string. PR: [#527](https://github.com/jfrog/terraform-provider-artifactory/pull/527).

## 6.12.0 (August 17, 2022). Tested on Artifactory 7.41.7

IMPROVEMENTS:

* resource/artifactory_remote_maven_repository: Add attribute `metadata_retrieval_timeout_seconds`. Issue: [#509](https://github.com/jfrog/terraform-provider-artifactory/issues/509) PR: [#525](https://github.com/jfrog/terraform-provider-artifactory/pull/525).

## 6.11.3 (August 9, 2022). Tested on Artifactory 7.41.7

BUG FIXES:

* resource/artifactory_*_repository: Add support for hyphen character in `project_key` attribute. PR: [#524](https://github.com/jfrog/terraform-provider-artifactory/pull/524).

## 6.11.2 (July 28, 2022). Tested on Artifactory 7.41.6

IMPROVEMENTS:

* resource/artifactory_push_replication: Improve sample HCL in documentation. PR: [#519](https://github.com/jfrog/terraform-provider-artifactory/pull/519).
* resourec/artifactory_virtual_maven_repository: Improve sample HCL in documentation. PR: [#519](https://github.com/jfrog/terraform-provider-artifactory/pull/519)
* resource/artifactory_user: Fix inaccurate descriptions for attributes `profile_updatable` and `disable_ui_access`. PR: [#517](https://github.com/jfrog/terraform-provider-artifactory/pull/517). Issue: [#518](https://github.com/jfrog/terraform-provider-artifactory/issues/518)

## 6.11.1 (July 20, 2022). Tested on Artifactory 7.41.4

BUG FIXES:

* resource/artifactory_saml_settings: Fix attribute `no_auto_user_creation` has opposite result. PR: [#512](https://github.com/jfrog/terraform-provider-artifactory/pull/512). Issue: [#500](https://github.com/jfrog/terraform-provider-artifactory/issues/500)
* resourec/artifactory_api_key: Fix failed acceptance test. PR: [#511](https://github.com/jfrog/terraform-provider-artifactory/pull/511)

## 6.11.0 (July 8, 2022)

IMPROVEMENTS:

* Support for swift repo [#497](https://github.com/jfrog/terraform-provider-artifactory/pull/505). Issue: [#496](https://github.com/jfrog/terraform-provider-artifactory/issues/489)

DOCUMENTATION:

* Added `api_key` deprecation message.

## 6.10.1 (July 1, 2022)

BUG FIXES:

* Hack around [weird terraform bug](https://discuss.hashicorp.com/t/using-typeset-in-provider-always-adds-an-empty-element-on-update/18566/2) dealing with sets. PR: [#481](https://github.com/jfrog/terraform-provider-artifactory/pull/496). Issue: [#496](https://github.com/jfrog/terraform-provider-artifactory/issues/476)
* provider: Fix hardcoded HTTP user-agent string. PR: [#497](https://github.com/jfrog/terraform-provider-artifactory/pull/497)

## 6.10.0 (June 28, 2022)

IMPROVEMENTS:

* resource/artifactory_permission_target: Add support for `distribute` permission for `release_bundle`. PR: [#490](https://github.com/jfrog/terraform-provider-artifactory/pull/490)

## 6.9.6 (June 27, 2022). Tested on Artifactory 7.38.10

REFACTOR:

* Updated docs for `local_maven_repository` PR: [#493](https://github.com/jfrog/terraform-provider-artifactory/pull/493). Issue: [#480](https://github.com/jfrog/terraform-provider-artifactory/issues/488)

## 6.9.5 (June 27, 2022). Tested on Artifactory 7.38.10

REFACTOR:

* Moved some functionality to shared
* Fixed tests

## 6.9.4 (June 21, 2022). Tested on Artifactory 7.38.10

REFACTOR:

* Remove redundant shared code to shared module and bump dependency.
* Moved some other sharable code to shared module

## 6.9.3 (June 10, 2022). Tested on Artifactory 7.38.10

BUG FIXES:

* resource/artifactory_file: Check for file existence before verifying checksum. PR: [#481](https://github.com/jfrog/terraform-provider-artifactory/pull/481). Issue: [#480](https://github.com/jfrog/terraform-provider-artifactory/issues/480)

## 6.9.2 (June 7, 2022). Tested on Artifactory 7.38.10

BUG FIXES:

* resource/artifactory_scoped_token:
  * Expand `audiences` validation to include all valid JFrog service types. PR: [#477](https://github.com/jfrog/terraform-provider-artifactory/pull/477). Issue: [#475](https://github.com/jfrog/terraform-provider-artifactory/issues/475)
  * Fix incorrect validation for `applied-permissions/groups` scope. PR: [#477](https://github.com/jfrog/terraform-provider-artifactory/pull/477). Issue: [#478](https://github.com/jfrog/terraform-provider-artifactory/issues/478)

## 6.9.1 (June 3, 2022). Tested on Artifactory 7.38.10

BUG FIXES:

* resource/artifactory_virtual_npm_repository: Add missing attributes `external_dependencies_enabled`, `external_dependencies_patterns`, and `external_dependencies_remote_repo`. PR: [#473](https://github.com/jfrog/terraform-provider-artifactory/pull/473). Issue: [#463](https://github.com/jfrog/terraform-provider-artifactory/issues/463)

## 6.9.0 (May 24, 2022). Tested on Artifactory 7.38.10

FEATURES:

* Added new resources to support Terraform repositories.
  * Local: Terraform Module (`resource/artifactory_local_terraform_module_repository`).
    Terraform Provider (`resource/artifactory_local_terraform_provider_repository`) and Terraform Backend (`resource\artifactory_local_terraformbackend_repository`).
  * Remote: Terraform Repository (`resource/artifactory_remote_terraform_repository`).
  * Virtual: Terraform Repository (`resource/artifactory_virtual_terraform_repository`).
  * Federated: Terraform Module (`resource/artifactory_federated_terraform_module_repository`), Terraform Provider (`resource/artifactory_federated_terraform_provider_repository`).

    Issue [#450](https://github.com/jfrog/terraform-provider-artifactory/issues/450)
    PR: [#464](https://github.com/jfrog/terraform-provider-artifactory/pull/464).

## 6.8.2 (June 2, 2022). Tested on Artifactory 7.38.10

BUG FIXES:

* resource/artifactory_local_maven_repository, resource/artifactory_local_gradle_repository, resource/artifactory_local_sbt_repository, resource/artifactory_local_ivy_repositor: Fix validation for attribute `checksum_policy_type`. Previously it accepts `generated-checksums`. Now it accepts `server-generated-checksums`. Same applies to the corresponding federated repository resources. PR: [#471](https://github.com/jfrog/terraform-provider-artifactory/pull/471). Issue [#470](https://github.com/jfrog/terraform-provider-artifactory/issues/470)

## 6.8.1 (May 31, 2022). Tested on Artifactory 7.38.10

ENHANCEMENTS:

* resource/artifactory_file: Add debugging loggings to aid investigate issue. PR: [#466](https://github.com/jfrog/terraform-provider-artifactory/pull/466) Issue: [#441](https://github.com/jfrog/terraform-provider-artifactory/issues/441)

## 6.8.0 (May 31, 2022). Tested on Artifactory 7.38.10

FEATURES:

* resource/artifactory_scoped_token: New resource for Artifactory scoped token. PR: [#465](https://github.com/jfrog/terraform-provider-artifactory/pull/465). Issue [#451](https://github.com/jfrog/terraform-provider-artifactory/issues/451)

## 6.7.3 (May 27, 2022). Tested on Artifactory 7.38.10

IMPROVEMENTS:

* Upgrade `gopkg.in/yaml.v3` to v3.0.0 for [CVE-2022-28948](https://nvd.nist.gov/vuln/detail/CVE-2022-28948) PR [#467](https://github.com/jfrog/terraform-provider-artifactory/pull/467)

## 6.7.2 (May 13, 2022). Tested on Artifactory 7.38.8

IMPROVEMENTS:

* resource/artifactory_pull_replication.go and resource/artifactory_push_replication.go: Add new attribute `check_binary_existence_in_filestore`.
  PR: [#460](https://github.com/jfrog/terraform-provider-artifactory/pull/460).
  Issue [#434](https://github.com/jfrog/terraform-provider-artifactory/issues/434)

## 6.7.1 (May 13, 2022). Tested on Artifactory 7.38.8

BUG FIXES:

* resource/artifactory_federated_*_repository: Fix attributes from corresponding local repository were not used. PR: [#458](https://github.com/jfrog/terraform-provider-artifactory/pull/458). Issue [#431](https://github.com/jfrog/terraform-provider-artifactory/issues/431)

## 6.7.0 (May 12, 2022). Tested on Artifactory 7.38.8

IMPROVEMENTS:

* resource/artifactory_*_webhook: Add support for multiple outlets (handlers) of the webhook. Existing attributes (`url`, `secret`, `proxy`, and `custom_http_headers`) will be automatically migrated to be the first handler.

To migrate to new webhook schema with multiple handlers:
- Update your HCL and copy the attributes (`url`, `secret`, `proxy`, and `custom_http_headers`) into a `handler` block (See `sample.tf` for full examples)
- Execute `terraform apply -refresh-only` to update the Terraform state

Issue [#439](https://github.com/jfrog/terraform-provider-artifactory/issues/439) PR: [#453](https://github.com/jfrog/terraform-provider-artifactory/pull/453).

BUG FIXES:

* resource/artifactory_permission_target: Fix not working `release_bundle` attribute PR: [#454](https://github.com/jfrog/terraform-provider-artifactory/pull/454). Issue [#449](https://github.com/jfrog/terraform-provider-artifactory/issues/449)

## 6.6.2 (May 11, 2022). Tested on Artifactory 7.38.8

BUG FIXES:

* provider: Fix license checking only works with 'Enterprise' license type. PR: [#456](https://github.com/jfrog/terraform-provider-artifactory/pull/456). Issue [#455](https://github.com/jfrog/terraform-provider-artifactory/issues/455)

## 6.6.1 (May 5, 2022). Tested on Artifactory 7.37.16

BUG FIXES:

* resource/artifactory_federated_*_repository: Use correct 'base' schema from local repository. PR: [#443](https://github.com/jfrog/terraform-provider-artifactory/pull/443). Issue [#431](https://github.com/jfrog/terraform-provider-artifactory/issues/431)

## 6.6.0 (Apr 29, 2022). Tested on Artifactory 7.37.15

IMPROVEMENTS:

* resource/artifactory_group: Add `external_id` attribute to support Azure AD group. PR: [#437](https://github.com/jfrog/terraform-provider-artifactory/pull/437). Issue [#429](https://github.com/jfrog/terraform-provider-artifactory/issues/429)

## 6.5.3 (Apr 27, 2022). Tested on Artifactory 7.37.15

IMPROVEMENTS:

* reorganizing documentation, adding missing documentation links, fixing formatting. No changes in the functionality.
  PR: [GH-435](https://github.com/jfrog/terraform-provider-artifactory/pull/435). Issues [#422](https://github.com/jfrog/terraform-provider-artifactory/issues/422) and [#398](https://github.com/jfrog/terraform-provider-artifactory/issues/398)

## 6.5.2 (Apr 25, 2022). Tested on Artifactory 7.37.14

IMPROVEMENTS:

* resource/artifactory_artifact_webhook: Added 'cached' event type for Artifact webhook. PR: [GH-430](https://github.com/jfrog/terraform-provider-artifactory/pull/430).

## 6.5.1 (Apr 20, 2022). Tested on Artifactory 7.37.14

BUG FIXES:

* provider:  Setting the right default value for 'access_token' attribute. PR: [GH-426](https://github.com/jfrog/terraform-provider-artifactory/pull/426). Issue [#425](https://github.com/jfrog/terraform-provider-artifactory/issues/425)

## 6.5.0 (Apr 19, 2022). Tested on Artifactory 7.37.14

IMPROVEMENTS:

* Resources added for Pub package type of Local Repository
* Resources added for Pub package type of Remote Repository
* Resources added for Pub package type of Virtual Repository
* Acceptance test case enhanced with Client TLS Certificate

PR: [GH-421](https://github.com/jfrog/terraform-provider-artifactory/pull/421)

## 6.4.1 (Apr 18, 2022). Tested on Artifactory 7.37.14

IMPROVEMENTS:

* provider: Support `JFROG_ACCESS_TOKEN` environment variable source for 'access_token' attribute. [GH-418]

## 6.4.0 (Apr 15, 2022). Tested on Artifactory 7.37.13

FEATURES:

* Added new `artifactory_unmanaged_user` resource which is an alias of existing `artifactory_user`.
* Added new `artifactory_managed_user` resource with `password` attribute being required and no automatic password generation.
* Added new `artifactory_anonymous_user` resource which allows importing of Artifactory 'anonymous' user into Terraform state.

[GH-396]

## 6.3.0 (Apr 15, 2022). Tested on Artifactory 7.37.13

IMPROVEMENTS:

* resource/artifactory_permission_targets: Add deprecation message [GH-413]
* Removed dependency on `jfrog-client-go` package [GH-413]

NOTES:

* Resource `artifactory_permission_targets` is deprecated and will be removed in the next major release. Resource `artifactory_permission_target` (singular) has an identical schema which will allow straightforward migration.

## 6.2.0 (Apr 15, 2022). Tested on Artifactory 7.35.2

BUG FIXES:

* resource/artifactory_pull_replication: Make `password` attribute configurable. `url`, `username`, and `password` attributes must be set together when use with remote repository. [GH-411]
* resource/artifactory_push_replication: Make `password` attribute configurable. `url`, `username`, and `password` attributes are now required to match Artifactory API requirements [GH-411]

## 6.1.3 (Apr 12, 2022)

BUG FIXES:

* resource/artifactory_user: Fix to persist changes to groups [GH-406]

## 6.1.2 (Apr 11, 2022)

IMPROVEMENTS:

* Documentation changes for `artifactory_keypair` resource [GH-402]

## 6.1.1 (Apr 11, 2022)

BUG FIXES:

* resource/artifactory_push_replication: unable to update resource after creation [GH-400]

## 6.1.0 (Apr 11, 2022)

IMPROVEMENTS:

* Added gpg keypair attributes for `artifactory_local_rpm_repository` resource [GH-397]

## 6.0.1 (Apr 7, 2022)

IMPROVEMENTS:

* Added VCS remote repository resource - `artifactory_remote_vcs_repository` [GH-394]

## 6.0.0 (Apr 6, 2022)

BREAKING CHANGES:

* `artifactory_local_repository`, `artifactory_remote_repository` and `artifactory_virtual_repository` were removed from the provider. Please use resources with package-specific names, like `artifactory_local_cargo_repository` [GH-380]

## 5.0.0 (Apr 6, 2022)

BREAKING CHANGE:

* resource/artifactory_user: Attribute `password` is optional again. If it is omitted in the HCL, a random password is generated automatically for Artifactory user. This password is not stored in the Terraform state file and thus will not trigger a state drift. [GH-390]

## 4.0.2 (Apr 6, 2022)

BUG FIXES:

* Fix typos in `artifactory_federated_*_repository` resources documentation. [GH-391]

## 4.0.1 (Apr 4, 2022)

BUG FIXES:

* Fix remote repos' `password` attribute always being updated after initial `terraform apply` [GH-385]

## 4.0.0 (Mar 31, 2022)

BREAKING CHANGE:

* Basic authentication with username and password is removed from the provider. [GH-344]

## 3.1.4 (Mar 31, 2022)

BUG FIXES:

* Fix blank password getting sent to Artifactory when updating other attributes of `artifactory_user` resource. [GH-383]

## 3.1.3 (Mar 31, 2022)

IMPROVEMENTS:

* Documentation improved for `artifactory_general_security` resource. [GH-367]

## 3.1.2 (Mar 31, 2022)

BUG FIXES:

* Fix proxy getting unset after modifying existing artifactory_remote_*_repository resources. [GH-381]

## 3.1.1 (Mar 30, 2022)

BUG FIXES:

* resource/artifactory_local_docker_v2_repository: Fix `max_unique_tags` with value 0 being ignored. [GH-376]

## 3.1.0 (Mar 29, 2022)

FEATURES:

* **New Resources:** Added following local repository resources in new implementation. [GH-378]
  * "artifactory_local_cargo_repository"
  * "artifactory_local_conda_repository"

## 3.0.2 (Mar 29, 2022)

IMPROVEMENTS:

* Update module path to `/v3` in `go.mod` and `main.go` [GH-374]

## 3.0.1 (Mar 28, 2022)

BUG FIXES:

* Fix retrieval_cache_period_seconds to be set to 0 for artifactory_remote_*_repository resources. [GH-373]

## 3.0.0 (Mar 28, 2022)

BREAKING CHANGES:

* Resources `artifactory_xray_policy` and `artifactory_xray_watch` have been removed [GH-315]

## 2.25.0 (Mar 21, 2022)

FEATURES:

* **New Resources:** Added following virtual repository resources in new implementation. [GH-365]
  * "artifactory_virtual_alpine_repository"
  * "artifactory_virtual_bower_repository"
  * "artifactory_virtual_chef_repository"
  * "artifactory_virtual_conda_repository"
  * "artifactory_virtual_composer_repository"
  * "artifactory_virtual_cran_repository"
  * "artifactory_virtual_debian_repository"
  * "artifactory_virtual_docker_repository"
  * "artifactory_virtual_gems_repository"
  * "artifactory_virtual_gitlfs_repository"
  * "artifactory_virtual_gradle_repository"
  * "artifactory_virtual_ivy_repository"
  * "artifactory_virtual_npm_repository"
  * "artifactory_virtual_nuget_repository"
  * "artifactory_virtual_p2_repository"
  * "artifactory_virtual_puppet_repository"
  * "artifactory_virtual_pypi_repository"
  * "artifactory_virtual_sbt_repository"

## 2.24.0 (Mar 18, 2022)

FEATURES:

* **New Resources:** Added following remote repository resources in new implementation. [GH-364]
  * "artifactory_remote_alpine_repository"
  * "artifactory_remote_bower_repository"
  * "artifactory_remote_chef_repository"
  * "artifactory_remote_cocoapods_repository"
  * "artifactory_remote_conda_repository"
  * "artifactory_remote_conan_repository"
  * "artifactory_remote_composer_repository"
  * "artifactory_remote_cran_repository"
  * "artifactory_remote_debian_repository"
  * "artifactory_remote_gems_repository"
  * "artifactory_remote_go_repository"
  * "artifactory_remote_generic_repository"
  * "artifactory_remote_gitlfs_repository"
  * "artifactory_remote_opkg_repository"
  * "artifactory_remote_p2_repository"
  * "artifactory_remote_puppet_repository"
  * "artifactory_remote_rpm_repository"
  * "artifactory_remote_nuget_repository"

## 2.23.2 (Mar 17, 2022)

IMPROVEMENTS:

* Datasource `datasource_artifactory_file`, added a parameter `path_is_aliased`,
  assumes that the path supplied is an alias for the most recent version of the artifact and doesn't try to resolve it to a specific, timestamped, artifact

## 2.23.1 (Mar 15, 2022)

IMPROVEMENTS:

* resource/artifactory_remote_docker_repository: Setting default value '**' for external_dependencies_patterns field. [GH-363]
* resource/artifactory_remote_helm_repository: Setting default value '**' for external_dependencies_patterns field. [GH-363]

## 2.23.0 (Mar 11, 2022)

FEATURES:

* **New Resources:** Added following local and remote repository resources in new implementation. [GH-360]
  * "artifactory_local_sbt_repository"
  * "artifactory_local_ivy_repository"
  * "artifactory_remote_sbt_repository"
  * "artifactory_remote_ivy_repository"

## 2.22.3 (Mar 10, 2022)

BUG FIXES:

* Conditional file download depending on `force_overwrite` value of data source `artifactory_file`. [GH-352]

## 2.22.2 (Mar 10, 2022)

BUG FIXES:

* resource/artifactory_ldap_setting: Made user_dn_pattern attribute optional. [GH-356]

## 2.22.1 (Mar 8, 2022)

IMPROVEMENTS:

* Make repository layout to correct default value as per package type, provided the `repo_layout_ref` attribute is not supplied explicitly in the resource. [GH-335]

## 2.22.0 (Mar 8, 2022)

FEATURES:

* resource/artifactory_push_replication: Add support for specifying proxy. [GH-337]
* resource/artifactory_replication_config: Add support for specifying proxy. [GH-337]
* resource/artifactory_single_replication: Add support for specifying proxy. [GH-337]

## 2.21.0 (Mar 3, 2022)

FEATURES:

* **New Resources:** Added following remote repository resources. [GH-343]
  * "artifactory_remote_maven_repository"
  * "artifactory_remote_gradle_repository"

## 2.20.4 (Feb 28, 2022)

IMPROVEMENTS:

* resource/artifactory_remote_docker_repository: Added list_remote_folder_items attribute to resource_artifactory_remote_docker_repository. [GH-338]
* resource/artifactory_remote_cargo_repository: Added list_remote_folder_items attribute to resource_artifactory_remote_cargo_repository. [GH-338]
* resource/artifactory_remote_helm_repository: Added list_remote_folder_items attribute to resource_artifactory_remote_helm_repository. [GH-338]
* resource/artifactory_remote_pypi_repository: Added list_remote_folder_items attribute to resource_artifactory_remote_pypi_repository. [GH-338]

## 2.20.3 (Feb 25, 2022)

IMPROVEMENTS:

* Add previously missing repository resource attributes to documentation [GH-332]

## 2.20.2 (Feb 25, 2022)

IMPROVEMENTS:

* resource/artifactory_backup: Added support for system backup configuration. [GH-331]

## 2.20.1 (Feb 24, 2022)

IMPROVEMENTS:

* Make `xray_index` attribute for local/remote/federated repository resources settable by users [GH-330]
* Add documentation for `xray_index`  [GH-330]

## 2.20.0 (Feb 20, 2022)

FEATURES:

* resource/artifactory_virtual_helm_repository: New resource for Helm repository type with namespaces support [GH-322]

## 2.19.1 (Feb 16, 2022)

IMPROVEMENTS:

* Add a test and update the sample TF for `artifactory_remote_pypi_repository` [GH-321]

## 2.19.0 (Feb 16, 2022)

IMPROVEMENTS:

* Add `project_key` and `project_environments` to local, remote, virtual, and federated repository resources to support Artifactory Projects [GH-320]

## 2.18.1 (Feb 14, 2022)

BUG FIXES:

* resource/artifactory_keypair: Fix key pair not being stored in Terraform state correctly. [GH-317]

## 2.18.0 (Feb 14, 2022)

FEATURES:

* **New Resources:** Webhook resources [GH-313]
  * `artifactory_artifact_webhook`
  * `artifactory_artifact_property_webhook`
  * `artifactory_docker_webhook`
  * `artifactory_build_webhook`
  * `artifactory_release_bundle_webhook`
  * `artifactory_distribution_webhook`
  * `artifactory_artifactory_release_bundle_webhook`

## 2.17.0 (Feb 12, 2022)

IMPROVEMENTS:

* resource/resource_artifactory_remote_pypi_repository: Added support for pypi remote repository with fix for priority_resolution attribute. [GH-316]

## 2.16.2 (Feb 10, 2022)

BUG FIXES:

* resource/artifactory_single_replication_config: Fix for error when repository got externally removed, but replication resource configured. [GH-312]

## 2.16.1 (Feb 7, 2022)

BUG FIXES:

* resource/artifactory_remote_repository: Fix failing test for `proxy` attribute [GH-311]

## 2.16.0 (Feb 4, 2022)

IMPROVEMENTS:

* resource/artifactory_group: Added support for manager roles in artifactory_group resource [GH-308]

## 2.15.2 (Feb 4, 2022)

BUG FIXES:

* resource/artifactory_remote_repository: Fix unable to reset `proxy` attribute [GH-307]

## 2.15.1 (Feb 4, 2022)

BUG FIXES:

* resource/artifactory_xray_watch: Fix incorrect usage of variable reference with Resty `.SetBody()` in `create` and `update` funcs [GH-306]

## 2.15.0 (Feb 3, 2022)

FEATURES:

* **New Resource:** `artifactory_virtual_rpm_repository` with support for `primary_keypair_ref` and `secondary_keypair_ref` and [GH-303]

## 2.14.0 (Feb 3, 2022)

FEATURES:

* Added following smart remote repo attributes for npm, cargo, docker and helm remote repository resources [GH-305].
  * "statistics_enabled"
  * "properties_enabled"
  * "source_origin_absence_detection"

## 2.13.1 (Feb 2, 2022)

IMPROVEMENTS:

* Add missing documentations for Federated repo resources [GH-304]
* Add additional repo types for Federated repo resources [GH-304]

## 2.13.0 (Feb 1, 2022)

FEATURES:

* **New Resources:** `artifactory_federated_x_repository` where `x` is one of the following [GH-296]:
  * "bower"
  * "chef"
  * "cocoapods"
  * "composer"
  * "conan"
  * "cran"
  * "gems"
  * "generic"
  * "gitlfs"
  * "go"
  * "helm"
  * "ivy"
  * "npm"
  * "opkg"
  * "puppet"
  * "pypi"
  * "sbt"
  * "vagrant"<|MERGE_RESOLUTION|>--- conflicted
+++ resolved
@@ -1,4 +1,3 @@
-<<<<<<< HEAD
 ## 6.23.0 (December 22, 2022).
 
 IMPROVEMENTS:
@@ -6,7 +5,7 @@
 * Added new user data source: datasource/user/datasource_artifactory_user.go
   Issue: [#548](https://github.com/jfrog/terraform-provider-artifactory/issues/548)
   PR: [#611](https://github.com/jfrog/terraform-provider-artifactory/issues/611)
-=======
+
 ## 6.22.2 (December 22, 2022). Tested on Artifactory 7.47.14
 
 BUG FIXES:
@@ -22,7 +21,6 @@
   * Recommendation on handling user-group relationship
 
 PR: [#608](https://github.com/jfrog/terraform-provider-artifactory/pull/608)
->>>>>>> 568b13d6
 
 ## 6.22.0 (December 19, 2022). Tested on Artifactory 7.47.12
 
