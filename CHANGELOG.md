--- conflicted
+++ resolved
@@ -1,6 +1,5 @@
-## 2.17.0 (Feb, 12, 2022)
+## 2.17.1 (Feb, 14, 2022)
 
-<<<<<<< HEAD
 FEATURES:
 
 * **New Resources:** Webhook resources [GH-313]
@@ -11,11 +10,12 @@
   * `artifactory_release_bundle_webhook`
   * `artifactory_distribution_webhook`
   * `artifactory_artifactory_release_bundle_webhook`
-=======
+
+## 2.17.0 (Feb, 12, 2022)
+
 IMPROVEMENTS:
 
 * resource/resource_artifactory_remote_pypi_repository: Added support for pypi remote repository with fix for priority_resolution attribute. [GH-316]
->>>>>>> ceec2f37
 
 ## 2.16.2 (Feb, 10, 2022)
 
