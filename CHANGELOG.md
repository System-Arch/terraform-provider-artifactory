--- conflicted
+++ resolved
@@ -1,8 +1,4 @@
-<<<<<<< HEAD
-## 6.21.2 (November 29, 2022)
-=======
-## 6.21.1 (November 30, 2022). Tested on Artifactory 7.46.11
->>>>>>> 9f7e39b3
+## 6.21.2 (November 30, 2022). Tested on Artifactory 7.46.11
 
 BUG FIX:
 
