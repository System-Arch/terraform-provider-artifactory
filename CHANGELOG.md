<<<<<<< HEAD
## 5.0.0 (Mar 31, 2022)

BREAKING CHANGES:

* `artifactory_local_repository`, `artifactory_remote_repository` and `artifactory_virtual_repository` were removed
  from the provider. Please use resources with package-specific names, like `artifactory_local_cargo_repository` [GH-380]
=======
## 5.0.0 (Apr 6, 2022)

BREAKING CHANGE:

* resource/artifactory_user: Attribute `password` is optional again. If it is omitted in the HCL, a random password is generated automatically for Artifactory user. This password is not stored in the Terraform state file and thus will not trigger a state drift. [GH-390]

## 4.0.2 (Apr 6, 2022)

BUG FIXES:

* Fix typos in `artifactory_federated_*_repository` resources documentation. [GH-391]

## 4.0.1 (Apr 4, 2022)

BUG FIXES:

* Fix remote repos' `password` attribute always being updated after initial `terraform apply` [GH-385]
>>>>>>> 6e5e7666

## 4.0.0 (Mar 31, 2022)

BREAKING CHANGE:

* Basic authentication with username and password is removed from the provider. [GH-344]

## 3.1.4 (Mar 31, 2022)

BUG FIXES:

* Fix blank password getting sent to Artifactory when updating other attributes of `artifactory_user` resource. [GH-383]

## 3.1.3 (Mar 31, 2022)

IMPROVEMENTS:

* Documentation improved for `artifactory_general_security` resource. [GH-367]

## 3.1.2 (Mar 31, 2022)

BUG FIXES:

* Fix proxy getting unset after modifying existing artifactory_remote_*_repository resources. [GH-381]

## 3.1.1 (Mar 30, 2022)

BUG FIXES:

* resource/artifactory_local_docker_v2_repository: Fix `max_unique_tags` with value 0 being ignored. [GH-376]

## 3.1.0 (Mar 29, 2022)

FEATURES:

* **New Resources:** Added following local repository resources in new implementation. [GH-378]
  * "artifactory_local_cargo_repository"
  * "artifactory_local_conda_repository"

## 3.0.2 (Mar 29, 2022)

IMPROVEMENTS:

* Update module path to `/v3` in `go.mod` and `main.go` [GH-374]

## 3.0.1 (Mar 28, 2022)

BUG FIXES:

* Fix retrieval_cache_period_seconds to be set to 0 for artifactory_remote_*_repository resources. [GH-373]

## 3.0.0 (Mar 28, 2022)

BREAKING CHANGES:

* Resources `artifactory_xray_policy` and `artifactory_xray_watch` have been removed [GH-315]

## 2.25.0 (Mar 21, 2022)

FEATURES:

* **New Resources:** Added following virtual repository resources in new implementation. [GH-365]
  * "artifactory_virtual_alpine_repository"
  * "artifactory_virtual_bower_repository"
  * "artifactory_virtual_chef_repository"
  * "artifactory_virtual_conda_repository"
  * "artifactory_virtual_composer_repository"
  * "artifactory_virtual_cran_repository"
  * "artifactory_virtual_debian_repository"
  * "artifactory_virtual_docker_repository"
  * "artifactory_virtual_gems_repository"
  * "artifactory_virtual_gitlfs_repository"
  * "artifactory_virtual_gradle_repository"
  * "artifactory_virtual_ivy_repository"
  * "artifactory_virtual_npm_repository"
  * "artifactory_virtual_nuget_repository"
  * "artifactory_virtual_p2_repository"
  * "artifactory_virtual_puppet_repository"
  * "artifactory_virtual_pypi_repository"
  * "artifactory_virtual_sbt_repository"

## 2.24.0 (Mar 18, 2022)

FEATURES:

* **New Resources:** Added following remote repository resources in new implementation. [GH-364]
  * "artifactory_remote_alpine_repository"
  * "artifactory_remote_bower_repository"
  * "artifactory_remote_chef_repository"
  * "artifactory_remote_cocoapods_repository"
  * "artifactory_remote_conda_repository"
  * "artifactory_remote_conan_repository"
  * "artifactory_remote_composer_repository"
  * "artifactory_remote_cran_repository"
  * "artifactory_remote_debian_repository"
  * "artifactory_remote_gems_repository"
  * "artifactory_remote_go_repository"
  * "artifactory_remote_generic_repository"
  * "artifactory_remote_gitlfs_repository"
  * "artifactory_remote_opkg_repository"
  * "artifactory_remote_p2_repository"
  * "artifactory_remote_puppet_repository"
  * "artifactory_remote_rpm_repository"
  * "artifactory_remote_nuget_repository"

## 2.23.2 (Mar 17, 2022)

IMPROVEMENTS:

* Datasource `datasource_artifactory_file`, added a parameter `path_is_aliased`,
  assumes that the path supplied is an alias for the most recent version of the artifact and doesn't try to resolve it to a specific, timestamped, artifact

## 2.23.1 (Mar 15, 2022)

IMPROVEMENTS:

* resource/artifactory_remote_docker_repository: Setting default value '**' for external_dependencies_patterns field. [GH-363]
* resource/artifactory_remote_helm_repository: Setting default value '**' for external_dependencies_patterns field. [GH-363]

## 2.23.0 (Mar 11, 2022)

FEATURES:

* **New Resources:** Added following local and remote repository resources in new implementation. [GH-360]
  * "artifactory_local_sbt_repository"
  * "artifactory_local_ivy_repository"
  * "artifactory_remote_sbt_repository"
  * "artifactory_remote_ivy_repository"

## 2.22.3 (Mar 10, 2022)

BUG FIXES:

* Conditional file download depending on `force_overwrite` value of data source `artifactory_file`. [GH-352]

## 2.22.2 (Mar 10, 2022)

BUG FIXES:

* resource/artifactory_ldap_setting: Made user_dn_pattern attribute optional. [GH-356]

## 2.22.1 (Mar 8, 2022)

IMPROVEMENTS:

* Make repository layout to correct default value as per package type, provided the `repo_layout_ref` attribute is not supplied explicitly in the resource. [GH-335]

## 2.22.0 (Mar 8, 2022)

FEATURES:

* resource/artifactory_push_replication: Add support for specifying proxy. [GH-337]
* resource/artifactory_replication_config: Add support for specifying proxy. [GH-337]
* resource/artifactory_single_replication: Add support for specifying proxy. [GH-337]

## 2.21.0 (Mar 3, 2022)

FEATURES:

* **New Resources:** Added following remote repository resources. [GH-343]
  * "artifactory_remote_maven_repository"
  * "artifactory_remote_gradle_repository"

## 2.20.4 (Feb 28, 2022)

IMPROVEMENTS:

* resource/artifactory_remote_docker_repository: Added list_remote_folder_items attribute to resource_artifactory_remote_docker_repository. [GH-338]
* resource/artifactory_remote_cargo_repository: Added list_remote_folder_items attribute to resource_artifactory_remote_cargo_repository. [GH-338]
* resource/artifactory_remote_helm_repository: Added list_remote_folder_items attribute to resource_artifactory_remote_helm_repository. [GH-338]
* resource/artifactory_remote_pypi_repository: Added list_remote_folder_items attribute to resource_artifactory_remote_pypi_repository. [GH-338]

## 2.20.3 (Feb 25, 2022)

IMPROVEMENTS:

* Add previously missing repository resource attributes to documentation [GH-332]

## 2.20.2 (Feb 25, 2022)

IMPROVEMENTS:

* resource/artifactory_backup: Added support for system backup configuration. [GH-331]

## 2.20.1 (Feb 24, 2022)

IMPROVEMENTS:

* Make `xray_index` attribute for local/remote/federated repository resources settable by users [GH-330]
* Add documentation for `xray_index`  [GH-330]

## 2.20.0 (Feb 20, 2022)

FEATURES:

* resource/artifactory_virtual_helm_repository: New resource for Helm repository type with namespaces support [GH-322]

## 2.19.1 (Feb 16, 2022)

IMPROVEMENTS:

* Add a test and update the sample TF for `artifactory_remote_pypi_repository` [GH-321]

## 2.19.0 (Feb 16, 2022)

IMPROVEMENTS:

* Add `project_key` and `project_environments` to local, remote, virtual, and federated repository resources to support Artifactory Projects [GH-320]

## 2.18.1 (Feb 14, 2022)

BUG FIXES:

* resource/artifactory_keypair: Fix key pair not being stored in Terraform state correctly. [GH-317]

## 2.18.0 (Feb 14, 2022)

FEATURES:

* **New Resources:** Webhook resources [GH-313]
  * `artifactory_artifact_webhook`
  * `artifactory_artifact_property_webhook`
  * `artifactory_docker_webhook`
  * `artifactory_build_webhook`
  * `artifactory_release_bundle_webhook`
  * `artifactory_distribution_webhook`
  * `artifactory_artifactory_release_bundle_webhook`

## 2.17.0 (Feb 12, 2022)

IMPROVEMENTS:

* resource/resource_artifactory_remote_pypi_repository: Added support for pypi remote repository with fix for priority_resolution attribute. [GH-316]

## 2.16.2 (Feb 10, 2022)

BUG FIXES:

* resource/artifactory_single_replication_config: Fix for error when repository got externally removed, but replication resource configured. [GH-312]

## 2.16.1 (Feb 7, 2022)

BUG FIXES:

* resource/artifactory_remote_repository: Fix failing test for `proxy` attribute [GH-311]

## 2.16.0 (Feb 4, 2022)

IMPROVEMENTS:

* resource/artifactory_group: Added support for manager roles in artifactory_group resource [GH-308]

## 2.15.2 (Feb 4, 2022)

BUG FIXES:

* resource/artifactory_remote_repository: Fix unable to reset `proxy` attribute [GH-307]

## 2.15.1 (Feb 4, 2022)

BUG FIXES:

* resource/artifactory_xray_watch: Fix incorrect usage of variable reference with Resty `.SetBody()` in `create` and `update` funcs [GH-306]

## 2.15.0 (Feb 3, 2022)

FEATURES:

* **New Resource:** `artifactory_virtual_rpm_repository` with support for `primary_keypair_ref` and `secondary_keypair_ref` and [GH-303]

## 2.14.0 (Feb 3, 2022)

FEATURES:

* Added following smart remote repo attributes for npm, cargo, docker and helm remote repository resources [GH-305].
  * "statistics_enabled"
  * "properties_enabled"
  * "source_origin_absence_detection"

## 2.13.1 (Feb 2, 2022)

IMPROVEMENTS:

* Add missing documentations for Federated repo resources [GH-304]
* Add additional repo types for Federated repo resources [GH-304]

## 2.13.0 (Feb 1, 2022)

FEATURES:

* **New Resources:** `artifactory_federated_x_repository` where `x` is one of the following [GH-296]:
  * "bower"
  * "chef"
  * "cocoapods"
  * "composer"
  * "conan"
  * "cran"
  * "gems"
  * "generic"
  * "gitlfs"
  * "go"
  * "helm"
  * "ivy"
  * "npm"
  * "opkg"
  * "puppet"
  * "pypi"
  * "sbt"
  * "vagrant"<|MERGE_RESOLUTION|>--- conflicted
+++ resolved
@@ -1,11 +1,9 @@
-<<<<<<< HEAD
-## 5.0.0 (Mar 31, 2022)
+## 6.0.0 (Apr 6, 2022)
 
 BREAKING CHANGES:
 
-* `artifactory_local_repository`, `artifactory_remote_repository` and `artifactory_virtual_repository` were removed
-  from the provider. Please use resources with package-specific names, like `artifactory_local_cargo_repository` [GH-380]
-=======
+* `artifactory_local_repository`, `artifactory_remote_repository` and `artifactory_virtual_repository` were removed from the provider. Please use resources with package-specific names, like `artifactory_local_cargo_repository` [GH-380]
+
 ## 5.0.0 (Apr 6, 2022)
 
 BREAKING CHANGE:
@@ -23,7 +21,6 @@
 BUG FIXES:
 
 * Fix remote repos' `password` attribute always being updated after initial `terraform apply` [GH-385]
->>>>>>> 6e5e7666
 
 ## 4.0.0 (Mar 31, 2022)
 
