<<<<<<< HEAD
## 2.17.0 (Feb, 12, 2022)

FEATURES:

* **New Resources:** Webhook resources [GH-313]
  * `artifactory_artifact_webhook`
  * `artifactory_artifact_property_webhook`
  * `artifactory_docker_webhook`
  * `artifactory_build_webhook`
  * `artifactory_release_bundle_webhook`
  * `artifactory_distribution_webhook`
  * `artifactory_artifactory_release_bundle_webhook`
=======
## 2.16.2 (Feb, 10, 2022)

BUG FIXES:

* resource/artifactory_single_replication_config: Fix for error when repository got externally removed, but replication resource configured. [GH-312]
>>>>>>> 17e23a43

## 2.16.1 (Feb, 7, 2022)

BUG FIXES:

* resource/artifactory_remote_repository: Fix failing test for `proxy` attribute [GH-311]

## 2.16.0 (Feb, 4, 2022)

IMPROVEMENTS:

* resource/artifactory_group: Added support for manager roles in artifactory_group resource [GH-308]

## 2.15.2 (Feb, 4, 2022)

BUG FIXES:

* resource/artifactory_remote_repository: Fix unable to reset `proxy` attribute [GH-307]

## 2.15.1 (Feb, 4, 2022)

BUG FIXES:

* resource/artifactory_xray_watch: Fix incorrect usage of variable reference with Resty `.SetBody()` in `create` and `update` funcs [GH-306]

## 2.15.0 (Feb, 3, 2022)

FEATURES:

* **New Resource:** `artifactory_virtual_rpm_repository` with support for `primary_keypair_ref` and `secondary_keypair_ref` and [GH-303]

## 2.14.0 (Feb, 3, 2022)

FEATURES:

* Added following smart remote repo attributes for npm, cargo, docker and helm remote repository resources [GH-305].
  * "statistics_enabled"
  * "properties_enabled"
  * "source_origin_absence_detection"

## 2.13.1 (Feb, 2, 2022)

IMPROVEMENTS:

* Add missing documentations for Federated repo resources [GH-304]
* Add additional repo types for Federated repo resources [GH-304]

## 2.13.0 (Feb, 1, 2022)

FEATURES:

* **New Resources:** `artifactory_federated_x_repository` where `x` is one of the following [GH-296]:
  * "bower"
  * "chef"
  * "cocoapods"
  * "composer"
  * "conan"
  * "cran"
  * "gems"
  * "generic"
  * "gitlfs"
  * "go"
  * "helm"
  * "ivy"
  * "npm"
  * "opkg"
  * "puppet"
  * "pypi"
  * "sbt"
  * "vagrant"<|MERGE_RESOLUTION|>--- conflicted
+++ resolved
@@ -1,4 +1,3 @@
-<<<<<<< HEAD
 ## 2.17.0 (Feb, 12, 2022)
 
 FEATURES:
@@ -11,13 +10,12 @@
   * `artifactory_release_bundle_webhook`
   * `artifactory_distribution_webhook`
   * `artifactory_artifactory_release_bundle_webhook`
-=======
+
 ## 2.16.2 (Feb, 10, 2022)
 
 BUG FIXES:
 
 * resource/artifactory_single_replication_config: Fix for error when repository got externally removed, but replication resource configured. [GH-312]
->>>>>>> 17e23a43
 
 ## 2.16.1 (Feb, 7, 2022)
 
