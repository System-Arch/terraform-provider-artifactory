--- conflicted
+++ resolved
@@ -1,10 +1,9 @@
-<<<<<<< HEAD
-## 2.21.1 (Mar 8, 2022)
+## 2.22.1 (Mar 8, 2022)
 
 IMPROVEMENTS:
 
 * Make repository layout to correct default value as per package type, provided the `repo_layout_ref` attribute is not supplied explicitly in the resource. [GH-335]
-=======
+
 ## 2.22.0 (Mar 8, 2022)
 
 FEATURES:
@@ -12,7 +11,6 @@
 * resource/artifactory_push_replication: Add support for specifying proxy. [GH-337]
 * resource/artifactory_replication_config: Add support for specifying proxy. [GH-337]
 * resource/artifactory_single_replication: Add support for specifying proxy. [GH-337]
->>>>>>> 13cd4182
 
 ## 2.21.0 (Mar 3, 2022)
 
