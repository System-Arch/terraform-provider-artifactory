<<<<<<< HEAD
## 12.8.0 (January 3, 2025). Tested on Artifactory 7.98.12 with Terraform 1.10.3 and OpenTofu 1.8.8

FEATURES:

**New Resource:** `artifactory_federated_huggingfaceml_repository` to support federated HuggingFace ML repository. PR: [#1161](https://github.com/jfrog/terraform-provider-artifactory/pull/1161)
=======
## 12.8.0 (January 6, 2025). Tested on Artifactory 7.98.13 with Terraform 1.10.3 and OpenTofu 1.8.8

IMPROVEMENTS:

* resource/artifactory_\*\_custom_webhook: Add attribute `method` to support setting HTTP method. PR: [#1160](https://github.com/jfrog/terraform-provider-artifactory/pull/1160) and [#1163](https://github.com/jfrog/terraform-provider-artifactory/pull/1163)

BUG FIXES:

* resource/artifactory_artifact: Fix artifact upload incorrectly (using multipart form vs raw binary data). Issue: [#1083](https://github.com/jfrog/terraform-provider-artifactory/issues/1083) PR: [#1164](https://github.com/jfrog/terraform-provider-artifactory/pull/1164)
>>>>>>> 3669053d

## 12.7.1 (December 18, 2024). Tested on Artifactory 7.98.11 with Terraform 1.10.2 and OpenTofu 1.8.7

BUG FIXES:

* resource/artifactory_remote_cargo_repository: Fix `git_registry_url` attribute to be incorrectly set to required. Issue: [#1153](https://github.com/jfrog/terraform-provider-artifactory/issues/1153) PR: [#1154](https://github.com/jfrog/terraform-provider-artifactory/pull/1154) and [#1155](https://github.com/jfrog/terraform-provider-artifactory/pull/1155)

## 12.7.0 (December 17, 2024). Tested on Artifactory 7.98.11 with Terraform 1.10.2 and OpenTofu 1.8.7

FEATURES:

**New Resource:** `artifactory_local_machinelearning_repository` to support local Machine Learning repository. PR: [#1152](https://github.com/jfrog/terraform-provider-artifactory/pull/1152)

IMPROVEMENTS:

* resource/artifactory_local_bower_repository, resource/artifactory_local_chef_repository, resource/artifactory_local_cocoapods_repository, resource/artifactory_local_composer_repository, resource/artifactory_local_conda_repository, resource/artifactory_local_cran_repository, resource/artifactory_local_gems_repository, resource/artifactory_local_generic_repository, resource/artifactory_local_gitlfs_repository, resource/artifactory_local_go_repository, resource/artifactory_local_helm_repository, resource/artifactory_local_hunggingfaceml_repository, resource/artifactory_local_npm_repository, resource/artifactory_local_opkg_repository, resource/artifactory_local_pup_repository, resource/artifactory_local_puppet_repository, resource/artifactory_local_pypi_repository, resource/artifactory_local_swift_repository, resource/artifactory_local_terraformbackend_repository, resource/artifactory_local_vagrant_repository are migrated to Plugin Framework. PR: [#1152](https://github.com/jfrog/terraform-provider-artifactory/pull/1152)

## 12.6.0 (December 13, 2024). Tested on Artifactory 7.98.10 with Terraform 1.10.2 and OpenTofu 1.8.7

FEATURES:

**New Resource:** `artifactory_archive_policy` to support upcoming Archive Policy feature. PR: [#1146](https://github.com/jfrog/terraform-provider-artifactory/pull/1146)

IMPROVEMENTS:

* resource/artifactory_artifact: Add attribute `content_base64` to support uploading data in base64 format string. Issue: [#1083](https://github.com/jfrog/terraform-provider-artifactory/issues/1083) PR: [#1149](https://github.com/jfrog/terraform-provider-artifactory/pull/1149)

BUG FIXES:

* resource/artifactory_backup: Add size validation to `excluded_repositories` attribute to ensure at least 1 item. Issue: [#1143](https://github.com/jfrog/terraform-provider-artifactory/issues/1143) PR: [#1147](https://github.com/jfrog/terraform-provider-artifactory/pull/1147)

## 12.5.1 (November 22, 2024)

BUG FIXES:

* dependency: Update Resty to 1.26.2. Potentially fix intermittent HTTP authentication issue. Issue: [#1135](https://github.com/jfrog/terraform-provider-artifactory/issues/1135) PR: [#1136](https://github.com/jfrog/terraform-provider-artifactory/pull/1136)

## 12.5.0 (November 15, 2024). Tested on Artifactory 7.98.8 with Terraform 1.9.8 and OpenTofu 1.8.5

NOTES:

* resource/artifactory_group: This resource is being deprecated and replaced by new [platform_group](https://registry.terraform.io/providers/jfrog/platform/latest/docs/resources/group) resource in the Platform provider. PR: [#1130](https://github.com/jfrog/terraform-provider-artifactory/pull/1130)

## 12.4.1 (November 11, 2024). Tested on Artifactory 7.98.8 with Terraform 1.9.8 and OpenTofu 1.8.5

BUG FIXES:

* resource/artifactory_build_webhook, resource/artifactory_release_bundle_webhook, resource/artifactory_release_bundle_v2_webhook, resource/artifactory_artifact_webhook, resource/artifactory_artifact_property_webhook, resource/artifactory_docker_webhook, resource/artifactory_build_custom_webhook, resource/artifactory_release_bundle_custom_webhook, resource/artifactory_release_bundle_v2_custom_webhook, resource/artifactory_artifact_custom_webhook, resource/artifactory_artifact_property_custom_webhook, resource/artifactory_docker_custom_webhook, resource/artifactory_ldap_group_setting_v2, resource/artifactory_repository_layout, resource/artifactory_release_bundle_v2, resource/artifactory_vault_configuration, resource/artifactory_user, resource/artifactory_managed_user, resource/artifactory_unmanaged_user: Fix attribute validation not working for unknown value (e.g. when resource is used in a module). Issue: [#1120](https://github.com/jfrog/terraform-provider-artifactory/issues/1120) PR: [#1123](https://github.com/jfrog/terraform-provider-artifactory/pull/1123)
* resource/artifactory_package_cleanup_policy: Relax validations to allow 0 for `created_before_in_months` and `last_downloaded_before_in_months` attributes. Add validation run to ensure both can't be 0 at the same time. Issue: [#1122](https://github.com/jfrog/terraform-provider-artifactory/issues/1122) PR: [#1126](https://github.com/jfrog/terraform-provider-artifactory/pull/1126)

## 12.4.0 (November 4, 2024). Tested on Artifactory 7.98.7 with Terraform 1.9.8 and OpenTofu 1.8.5

IMPROVEMENTS:

* resource/artifactory_remote_go_repository: Update list of valid values for attribute `vcs_git_provider`. PR: [#1115](https://github.com/jfrog/terraform-provider-artifactory/pull/1115)

## 12.3.3 (November 1, 2024). Tested on Artifactory 7.98.7 with Terraform 1.9.8 and OpenTofu 1.8.4

BUG FIXES:

* resource/artifactory_local_repository_single_replication: Fix unknown value error for `check_binary_existence_in_filestore`. Issue: [#1105](https://github.com/jfrog/terraform-provider-artifactory/issues/1105) PR: [#1113](https://github.com/jfrog/terraform-provider-artifactory/pull/1113)

## 12.3.2 (October 30, 2024). Tested on Artifactory 7.98.7 with Terraform 1.9.8 and OpenTofu 1.8.4

IMPROVEMENTS:

* resource/artifactory_package_cleanup_policy: Update valid values for `package_types` attribute. PR: [#1107](https://github.com/jfrog/terraform-provider-artifactory/pull/1107)

BUG FIXES:

* resource/artifactory_mail_server: Fix error when unsetting an optional attribute. Issue: [#1103](https://github.com/jfrog/terraform-provider-artifactory/issues/1103) PR: [#1106](https://github.com/jfrog/terraform-provider-artifactory/pull/1106)
* resource/artifactory_remote_repository_replication: Fix unknown value error for `check_binary_existence_in_filestore`. Issue: [#1105](https://github.com/jfrog/terraform-provider-artifactory/issues/1105) PR: [#1107](https://github.com/jfrog/terraform-provider-artifactory/pull/1107)

## 12.3.1 (October 18, 2024). Tested on Artifactory 7.90.14 with Terraform 1.9.8 and OpenTofu 1.8.3

BUG FIXES:

* resource/artifactory_local_repository_multi_replication: Fix error when updating resource with new `cron_exp` value. Issue: [#1099](https://github.com/jfrog/terraform-provider-artifactory/issues/1099) PR: [#1100](https://github.com/jfrog/terraform-provider-artifactory/pull/1100)

## 12.3.0 (October 16, 2024). Tested on Artifactory 7.90.14 with Terraform 1.9.7 and OpenTofu 1.8.3

IMPROVEMENTS:

* provider: Add `tfc_credential_tag_name` configuration attribute to support use of different/[multiple Workload Identity Token in Terraform Cloud Platform](https://developer.hashicorp.com/terraform/cloud-docs/workspaces/dynamic-provider-credentials/manual-generation#generating-multiple-tokens). Issue: [#68](https://github.com/jfrog/terraform-provider-shared/issues/68) PR: [#1097](https://github.com/jfrog/terraform-provider-artifactory/pull/1097)

## 12.2.0 (October 14, 2024). Tested on Artifactory 7.90.14 with Terraform 1.9.7 and OpenTofu 1.8.3

IMPROVEMENTS:

* resource/artifactory_local_repository_multi_replication: Add `disable_proxy` attribute to `replication` to support not using proxy. Issue: [#1088](https://github.com/jfrog/terraform-provider-artifactory/issues/1088) PR: [#1095](https://github.com/jfrog/terraform-provider-artifactory/pull/1095)
* resource/artifactory_remote_conan_repository, resource/artifactory_remote_gems_repository, resource/artifactory_remote_go_repository, resource/artifactory_remote_gradle_repository, resource/artifactory_remote_huggingfaceml_repository, resource/artifactory_remote_nuget_repository: Add `curated` attribute to support enabled Curation for these package types. Issue: [#1091](https://github.com/jfrog/terraform-provider-artifactory/issues/1091) PR: [#1096](https://github.com/jfrog/terraform-provider-artifactory/pull/1096)

## 12.1.1 (October 2, 2024). Tested on Artifactory 7.90.13 with Terraform 1.9.6 and OpenTofu 1.8.2

IMPROVEMENTS:

* resource/artifactory_\*\_webhook is migrated to Plugin Framework. PR: [#1087](https://github.com/jfrog/terraform-provider-artifactory/pull/1087)
* resource/artifactory_\*\_custom_webhook is migrated to Plugin Framework. PR: [#1089](https://github.com/jfrog/terraform-provider-artifactory/pull/1089)

## 12.1.0 (September 26, 2024). Tested on Artifactory 7.90.10 with Terraform 1.9.6 and OpenTofu 1.8.2

IMPROVEMENTS:

* **New Resource:** artifactory_virtual_cocoapods_repository, which was missing from the provider. Issue: [#1079](https://github.com/jfrog/terraform-provider-artifactory/issues/1079) PR: [#1084](https://github.com/jfrog/terraform-provider-artifactory/pull/1084)
* resource/artifactory_remote_generic_repository: Add `retrieve_sha256_from_server` attribute. Issue: [#1080](https://github.com/jfrog/terraform-provider-artifactory/issues/1080) PR: [#1085](https://github.com/jfrog/terraform-provider-artifactory/pull/1085)

## 12.0.0 (September 16, 2024). Tested on Artifactory 7.90.10 with Terraform 1.9.6 and OpenTofu 1.8.2

BREAKING CHANGES:

* resource/artifactory_remote_\*\_repository: Fix mismatch between documentation and actual default vaule for `list_remote_folder_items` attribute. This will also match the change (default to `false`) introduced to the REST API in Artifactory v7.94.0. **Note:** Due to limitation of the Terraform SDKv2 framework, it is not possible to detect the attribute was not set and the state has the (previous) default value of `true`, then automaticaly upgrades it to `false`. Therefore this update will introduce state drift if this attribute is not set in your configuration. Use `terraform apply -refresh-only` to update your Terraform states to match. PR: [#1072](https://github.com/jfrog/terraform-provider-artifactory/pull/1072)
* provider: Removed deprecated `check_license` attribute. PR: [#1073](https://github.com/jfrog/terraform-provider-artifactory/pull/1073)
* resource/artifactory_access_token: Removed deprecated resource. PR: [#1073](https://github.com/jfrog/terraform-provider-artifactory/pull/1073)
* resource/artifactory_replication_config: Removed deprecated resource. PR: [#1073](https://github.com/jfrog/terraform-provider-artifactory/pull/1073)
* resource/artifactory_single_replication_config: Removed deprecated resource. PR: [#1073](https://github.com/jfrog/terraform-provider-artifactory/pull/1073)

## 11.9.2 (September 12, 2024). Tested on Artifactory 7.90.10 with Terraform 1.9.5 and OpenTofu 1.8.2

IMPROVEMENTS:

* provider: Upgrade Golang version to 1.22.7 due to CVE-2024-34156. Security Advisory: [GHSA-wcq6-89h8-g366](https://github.com/jfrog/terraform-provider-artifactory/security/advisories/GHSA-wcq6-89h8-g366)
* resource/artifactory_package_cleanup_policy: Remove version limitation note from documentation.

PR: [#1071](https://github.com/jfrog/terraform-provider-artifactory/pull/1071)

## 11.9.1 (September 9, 2024). Tested on Artifactory 7.90.9 with Terraform 1.9.5 and OpenTofu 1.8.2

IMPROVEMENTS:

* resource/artifactory_package_cleanup_policy: Add beta warning message to documentation. PR: [#1068](https://github.com/jfrog/terraform-provider-artifactory/pull/1068)

## 11.9.0 (September 6, 2024). Tested on Artifactory 7.90.9 with Terraform 1.9.5 and OpenTofu 1.8.2

IMPROVEMENTS:

* resource/artifactory_package_cleanup_policy: Add `project_key` attribute. Update attribute validations and documentation. PR: [#1065](https://github.com/jfrog/terraform-provider-artifactory/pull/1065)

## 11.8.0 (September 3, 2024). Tested on Artifactory 7.90.9 with Terraform 1.9.5 and OpenTofu 1.8.1

IMPROVEMENTS:

* resource/artifactory_federated_\*\_repository: Add `access_token` attribute to `member` to support `cleanup_on_delete` for JPD setup without Access Federation for access token. Also improve error handling when deleting member federated repository. PR: [#1057](https://github.com/jfrog/terraform-provider-artifactory/pull/1057)
* resource/artifactory_local_repository_single_replication is migrated to Plugin Framework. PR: [#1059](https://github.com/jfrog/terraform-provider-artifactory/pull/1059)
* resource/artifactory_remote_repository_single_replication is migrated to Plugin Framework. PR: [#1060](https://github.com/jfrog/terraform-provider-artifactory/pull/1060)
* resource/artifactory_local_repository_multi_replication is migrated to Plugin Framework. PR: [#1061](https://github.com/jfrog/terraform-provider-artifactory/pull/1061)

## 11.7.0 (August 22, 2024). Tested on Artifactory 7.90.8 with Terraform 1.9.5 and OpenTofu 1.8.1

FEATURES:

**New Resource:** `artifactory_package_cleanup_policy` to support [Retention Policy](https://jfrog.com/help/r/jfrog-platform-administration-documentation/retention-policies) PR: [#1056](https://github.com/jfrog/terraform-provider-artifactory/pull/1056)

## 11.6.0 (August 12, 2024). Tested on Artifactory 7.90.7 with Terraform 1.9.4 and OpenTofu 1.8.1

NOTES:

* resource/artifactory_saml_settings: This resource is being deprecated and replaced by new [platform_saml_settings](https://registry.terraform.io/providers/jfrog/platform/latest/docs/resources/saml_settings) resource in the Platform provider. PR: [#1052](https://github.com/jfrog/terraform-provider-artifactory/pull/1052)

BUG FIXES:

* resource/artifactory_virtual_go_repository: Fix updating `external_dependencies_patterns` attribute triggers a resource replacement that wasn't fixed in PR [#1005](https://github.com/jfrog/terraform-provider-artifactory/pull/1005). Issue: [#1004](https://github.com/jfrog/terraform-provider-artifactory/issues/1004) PR: [#1051](https://github.com/jfrog/terraform-provider-artifactory/pull/1051)

## 11.5.1 (August 8, 2024). Tested on Artifactory 7.90.6 with Terraform 1.9.4 and OpenTofu 1.8.1

BUG FIXES:

* resource/artifactory_item_properties: Fix destroying resource did not remove properties in Artfiactory. Issue: [#1049](https://github.com/jfrog/terraform-provider-artifactory/issues/1049) PR: [#1050](https://github.com/jfrog/terraform-provider-artifactory/pull/1050)

## 11.5.0 (August 6, 2024). Tested on Artifactory 7.90.6 with Terraform 1.9.3 and OpenTofu 1.8.0

FEATURES:

**New Resource:** `artifactory_item_properties` Issue: [#1041](https://github.com/jfrog/terraform-provider-artifactory/issues/1041) PR: [#1046](https://github.com/jfrog/terraform-provider-artifactory/pull/1046)

IMPROVEMENTS:

* resource/artifactory_remote_gradle_repository, resource/artifactory_remote_ivy_repository, resource/artifactory_remote_maven_repository, resource/artifactory_remote_sbt_repository: Add `max_unique_snapshots` attribute support. Issue: [#1039](https://github.com/jfrog/terraform-provider-artifactory/issues/1039) PR: [#1043](https://github.com/jfrog/terraform-provider-artifactory/pull/1043)

## 11.4.0 (July 31, 2024). Tested on Artifactory 7.90.5 with Terraform 1.9.3 and OpenTofu 1.8.0

FEATURES:

**New Resource:**

* `artifactory_release_bundle_v2`
* `artifactory_release_bundle_v2_promotion`

PR: [#1040](https://github.com/jfrog/terraform-provider-artifactory/pull/1040)

## 11.3.0 (July 26, 2024). Tested on Artifactory 7.90.5 with Terraform 1.9.3 and OpenTofu 1.7.3

FEATURES:

**New Data Source and Resource:**

* `artifactory_local_ansible_repository`
* `artifactory_remote_ansible_repository`
* `artifactory_virtual_ansible_repository`
* `artifactory_federated_ansible_repository`

`Ansible` package type is supported in Artfactory 7.90.1 and later. 

## 11.2.2 (July 25, 2024). Tested on Artifactory 7.90.5 with Terraform 1.9.3 and OpenTofu 1.7.3

BUG FIXES:

* resource/artifactory_group: Fix updating `name` attribute results in API error. Updating this attribute now will trigger a deletion and recreation of the resource. Issue: [#1035](https://github.com/jfrog/terraform-provider-artifactory/issues/1035) PR: [#1037](https://github.com/jfrog/terraform-provider-artifactory/pull/1037)
* resource/artifactory_scoped_token: Fix inconsistent value for `ignore_missing_token_warning` attribute when it is set. Issue: [#1034](https://github.com/jfrog/terraform-provider-artifactory/issues/1034) PR: [#1038](https://github.com/jfrog/terraform-provider-artifactory/pull/1038)

## 11.2.1 (July 22, 2024). Tested on Artifactory 7.84.17 with Terraform 1.9.2 and OpenTofu 1.7.3

BUG FIXES:

* resource/artifactory_user, resource/artifactory_managed_user, resource/artifactory_unmanaged_user: Fix `password` validation for interpolated value. Also improve validation logic. Issue: [#1031](https://github.com/jfrog/terraform-provider-artifactory/issues/1031) PR: [#1032](https://github.com/jfrog/terraform-provider-artifactory/pull/1032)

## 11.2.0 (July 16, 2024). Tested on Artifactory 7.84.17 with Terraform 1.9.2 and OpenTofu 1.7.3

FEATURES:

* **New Resource:**
  * `artifactory_destination_webhook`
  * `artifactory_user_webhook`
  * `artifactory_release_bundle_v2_webhook`
  * `artifactory_release_bundle_v2_promotion_webhook`
  * `artifactory_artifact_lifecycle_webhook`
  * `artifactory_destination_custom_webhook`
  * `artifactory_user_custom_webhook`
  * `artifactory_release_bundle_v2_custom_webhook`
  * `artifactory_release_bundle_v2_promotion_custom_webhook`
  * `artifactory_artifact_lifecycle_custom_webhook`

  Issue: [#1012](https://github.com/jfrog/terraform-provider-artifactory/issues/1012) 
  PR: [#1019](https://github.com/jfrog/terraform-provider-artifactory/pull/1019)
* resource/artifactory_oauth_settings, resource/artifactory_saml_settings: Remove warning message about undocumented APIs. Issue: [#291](https://github.com/jfrog/terraform-provider-artifactory/issues/291) PR: [#1020](https://github.com/jfrog/terraform-provider-artifactory/pull/1020)
* resource/artifactory_user, resource/artifactory_managed_user: Add `password_policy` attribute to support configurable password validation. Issue: [#959](https://github.com/jfrog/terraform-provider-artifactory/issues/959) PR: [#1024](https://github.com/jfrog/terraform-provider-artifactory/pull/1024)
* resource/artifactory_scoped_token: Add attribute `ignore_missing_token_warning` to hide warning message about missing token when refreshing state from Artifactory. Issue: [#1021](https://github.com/jfrog/terraform-provider-artifactory/issues/1021) PR: [#1026](https://github.com/jfrog/terraform-provider-artifactory/pull/1026)

BUG FIXES:

* data/artifactory_\*\_repository: Fix 400 error if repository does not exist. Issue: [#1018](https://github.com/jfrog/terraform-provider-artifactory/issues/1018) PR: [#1022](https://github.com/jfrog/terraform-provider-artifactory/pull/1022)

NOTES:

* resource/artifactory_artifactory_release_bundle_webhook: This resource is being deprecated and replaced by new `artifactory_destination_webhook` resource
* resource/artifactory_artifactory_release_bundle_custom_webhook: This resource is being deprecated and replaced by new `artifactory_destination_custom_webhook` resource

## 11.1.0 (June 26, 2024). Tested on Artifactory 7.84.15 with Terraform 1.8.5 and OpenTofu 1.7.2

NOTES:

* provider: `check_license` attribute is deprecated and provider no longer checks Artifactory license during initialization. It will be removed in the next major version release.

FEATURES:

* **New Resource:** `artifactory_vault_configuration` PR: [#1008](https://github.com/jfrog/terraform-provider-artifactory/pull/1008)
* resource/artifactory_remote_\*\_repository: Add `archive_browsing_enabled` attribute to all remote repository resources. Issue: [#999](https://github.com/jfrog/terraform-provider-artifactory/issues/999) PR: [#1003](https://github.com/jfrog/terraform-provider-artifactory/pull/1003)

BUG FIXES:

* resource/artifactory_virtual_bower_repository, resource/artifactory_virtual_npm_repository: Fix `external_dependencies_patterns` attribute set to be force new, which causes the resource to be recreated when attribute value changes. Issue: [#1004](https://github.com/jfrog/terraform-provider-artifactory/issues/1004) PR: [#1005](https://github.com/jfrog/terraform-provider-artifactory/pull/1005)
* resource/artifactory_\*\_user: Allow `+` character for `name` attribute. This is allowed in SaaS instance but currently not for self-hosted. PR: [#1007](https://github.com/jfrog/terraform-provider-artifactory/pull/1007)

## 11.0.0 (June 6, 2024). Tested on Artifactory 7.84.14 with Terraform 1.8.5 and OpenTofu 1.7.2

BREAKING CHANGES:

* Resources `artifactory_access_token`, `artifactory_replication_config`, and `artifactory_single_replication_config` have been removed from provider. PR: [#995](https://github.com/jfrog/terraform-provider-artifactory/pull/995)

## 10.8.4 (June 5, 2024)

BUG FIXES:

* resource/artifactory_build_webhook, resource/artifactory_custom_build_webhook: Fix criteria validation to allow `include_patterns` attribute values with `any_build` attribute set to `false`. Issue: [#987](https://github.com/jfrog/terraform-provider-artifactory/issues/987) PR: [#993](https://github.com/jfrog/terraform-provider-artifactory/pull/993)

## 10.8.3 (June 3, 2024)

BUG FIXES:

* resource/artifactory_scoped_token: Fix incorrect validation with actions values for `scopes` attribute. Issue: [#985](https://github.com/jfrog/terraform-provider-artifactory/issues/985) PR: [#986](https://github.com/jfrog/terraform-provider-artifactory/pull/986)

IMPROVEMENTS:

* Documentation: Move `metadata_retrieval_timeout_secs` attribute documentation from `artifactory_remote_maven_repository` to "Artifactory Remote Repository Common Arguments" documentation. Issue: [#983](https://github.com/jfrog/terraform-provider-artifactory/issues/983) PR: [#984](https://github.com/jfrog/terraform-provider-artifactory/pull/984)

## 10.8.2 (May 31, 2024)

BUG FIXES:

* resource/artifactory_keypair: Remove `private_key` value from warning and error messages. Issue: [#977](https://github.com/jfrog/terraform-provider-artifactory/issues/977) PR: [#979](https://github.com/jfrog/terraform-provider-artifactory/pull/979)
* resource/artifactory_scoped_token: Add check for status code 404 after resource creation and display warning message due to Persistency Threshold. Issue: [#980](https://github.com/jfrog/terraform-provider-artifactory/issues/980) PR: [#981](https://github.com/jfrog/terraform-provider-artifactory/pull/981)

## 10.8.1 (May 24, 2024)

BUG FIXES:

* resource/artifactory_\*\_webhook, resource/artifactory_\*\_custom_webhook: Fix various crashes when importing the resource with optional attributes not set in the configuration. PR: [#973](https://github.com/jfrog/terraform-provider-artifactory/pull/973)

## 10.8.0 (May 20, 2024)

IMPROVEMENTS:

* resource/artifactory_scoped_token: Add support for project admin token scope introduced in Artifactory 7.84.3. See [Access Token Creation by Project Admins](https://jfrog.com/help/r/jfrog-platform-administration-documentation/access-token-creation-by-project-admins) for more details. PR: [#965](https://github.com/jfrog/terraform-provider-artifactory/pull/965)

## 10.7.7 (May 17, 2024). Tested on Artifactory 7.84.10 with Terraform CLI v1.8.3

BUG FIXES:

* provider: Fix inability to use `api_key` attribute without also setting `access_token` attribute. Issue: [#966](https://github.com/jfrog/terraform-provider-artifactory/issues/966) PR: [#967](https://github.com/jfrog/terraform-provider-artifactory/pull/967)

## 10.7.6 (May 10, 2024)

BUG FIXES:

* resource/artifactory_managed_user: Update `password` minimum length validation to 8 characters which matches default length for both cloud and self-hosted versions. Issue: [#959](https://github.com/jfrog/terraform-provider-artifactory/issues/959) PR: [#962](https://github.com/jfrog/terraform-provider-artifactory/pull/962)

## 10.7.5 (May 2, 2024)

IMPROVEMENTS:

* resource/artifactory_general_security is migrated to Plugin Framework. PR: [#948](https://github.com/jfrog/terraform-provider-artifactory/pull/948)

## 10.7.4 (May 1, 2024)

IMPROVEMENTS:

* resource/artifactory_virtual_npm_repository: Add documentation for missing attributes `external_dependencies_enabled`, `external_dependencies_remote_repo`, and `external_dependencies_patterns` PR: [#947](https://github.com/jfrog/terraform-provider-artifactory/pull/947)

## 10.7.3 (Apr 31, 2024)

BUG FIXES:

* resource/artifactory_managed_user, resource/artifactory_unmanaged_user, resource/artifactory_user: Make `name` attribute trigger resource replacement if changed. Issue: [#944](https://github.com/jfrog/terraform-provider-artifactory/issues/944) PR: [#946](https://github.com/jfrog/terraform-provider-artifactory/pull/946)

## 10.7.2 (Apr 26, 2024)

BUG FIXES:

* resource/artifactory_proxy: Fix hidden state drifts with resource created using SDKv2 (i.e. <= 10.1.0). Issue: [#941](https://github.com/jfrog/terraform-provider-artifactory/issues/941) PR: [#943](https://github.com/jfrog/terraform-provider-artifactory/pull/943)

## 10.7.1 (Apr 25, 2024)

BUG FIXES:

* resource/artifactory_managed_user, resource/artifactory_unmanaged_user, resource/artifactory_user: Toggle between using (old) Artifactory Security API and (new) Access API based on Artifactory version 7.84.3 due to Access API bug in updating user without password field. Issue: [#931](https://github.com/jfrog/terraform-provider-artifactory/issues/931) PR: [#940](https://github.com/jfrog/terraform-provider-artifactory/pull/940)

## 10.7.0 (Apr 18, 2024)

FEATURES:

* provider: Add support for Terraform Cloud Workload Identity Token. PR: [#938](https://github.com/jfrog/terraform-provider-artifactory/pull/938)

## 10.6.2 (Apr 17, 2024)

BUG FIXES:

* resource/artifactory_unmanaged_user, resource/artifactory_user: Revert storing auto-generated `password` attribute value in Terraform state. Revert back to Artifactory Security API until Artifactory version 7.83.1 due to Access API bug in updating user without password field. Issue: [#931](https://github.com/jfrog/terraform-provider-artifactory/issues/931) PR: [#937](https://github.com/jfrog/terraform-provider-artifactory/pull/937)

IMPROVEMENTS:

* resource/artifactory_property_set is migrated to Plugin Framework. PR: [#935](https://github.com/jfrog/terraform-provider-artifactory/pull/935)
* resource/artifactory_repository_layout is migrated to Plugin Framework. PR: [#936](https://github.com/jfrog/terraform-provider-artifactory/pull/936)

## 10.6.1 (Apr 12, 2024)

BUG FIXES:

* provider: Fix `check_license` attribute not process correctly. Issue: [#930](https://github.com/jfrog/terraform-provider-artifactory/issues/930) PR: [#934](https://github.com/jfrog/terraform-provider-artifactory/pull/934)

## 10.6.0 (Apr 12, 2024)

FEATURES:

* **New Resource:** `artifactory_artifact` for uploading artifact to repository. Issue: [#896](https://github.com/jfrog/terraform-provider-artifactory/issues/896) PR: [#933](https://github.com/jfrog/terraform-provider-artifactory/pull/933)

BUG FIXES:

* provider: Fix crash when provider checks for Artifactory license fails due to networking issue. Issue: [#930](https://github.com/jfrog/terraform-provider-artifactory/issues/930) PR: [#933](https://github.com/jfrog/terraform-provider-artifactory/pull/933)

## 10.5.1 (Apr 10, 2024)

BUG FIXES:

* resource/artifactory_user, resource/artifactory_managed_user: Fix error when updating resource without `password` attribute defined (i.e. relying on auto generated password). Issue: [#931](https://github.com/jfrog/terraform-provider-artifactory/issues/931) PR: [#932](https://github.com/jfrog/terraform-provider-artifactory/pull/932)

## 10.5.0 (Apr 9, 2024)

FEATURES:

* **New Resource:** `artifactory_password_expiration_policy` and `artifactory_user_lock_policy`

Issue: [#927](https://github.com/jfrog/terraform-provider-artifactory/issues/927) PR: [#928](https://github.com/jfrog/terraform-provider-artifactory/pull/928)

## 10.4.4 (Apr 8, 2024)

BUG FIXES:

* resource/artifactory_virtual_helmoci_repository: Fix incorrect package type. Issue: [#925](https://github.com/jfrog/terraform-provider-artifactory/issues/925) PR: [#926](https://github.com/jfrog/terraform-provider-artifactory/pull/926)

## 10.4.3 (Apr 1, 2024)

BUG FIXES:

* resource/artifactory_user, resource/artifactory_managed_user, resource/artifactory_unmanaged_user: Restore backward compatibility with Artifactory 7.49.2 and earlier. Issue: [#922](https://github.com/jfrog/terraform-provider-artifactory/issues/922) PR: [#923](https://github.com/jfrog/terraform-provider-artifactory/pull/923)

## 10.4.2 (Mar 27, 2024)

BUG FIXES:

* Provider: Further improvement on API error handling that was missed in previous updates. Issue: [#886](https://github.com/jfrog/terraform-provider-artifactory/issues/885) PR: [#921](https://github.com/jfrog/terraform-provider-artifactory/pull/921)

## 10.4.1 (Mar 25, 2024)

BUG FIXES:

* resource/artifactory_user, resource/artifactory_managed_user, resource/artifactory_unmanaged_user: Fix `groups` handling to keep groups membership from Artifactory sychronized and avoid state drift. Also fix inability to create a user without `password` set with `internal_password_disabled` is set to `true`. Issue: [#915](https://github.com/jfrog/terraform-provider-artifactory/issues/915) PR: [#920](https://github.com/jfrog/terraform-provider-artifactory/pull/920)

## 10.4.0 (Mar 20, 2024)

IMPROVEMENTS:

* resource/artifactory_\*\_webhook and resource/artifactory_\*\_custom_webhook: Add `any_federated` attribute for `artifact`, `artifact_property`, and `docker` critera. Issue: [#906](https://github.com/jfrog/terraform-provider-artifactory/issues/906) PR: [#916](https://github.com/jfrog/terraform-provider-artifactory/pull/916)
* resource/artifactory_*_repository: Update `key` validation to allow number at the beginning. Also apply length validation to match Artifactory UI. PR: [#917](https://github.com/jfrog/terraform-provider-artifactory/pull/917)

## 10.3.3 (Mar 18, 2024)

NOTES:

* This patch release has no functional changes. This release switches the Terraform registry signing key to the same key pair used by the other JFrog providers. This enable all providers to be signed and installable on OpenTofu registry which allows only one signing key (Terraform allows multiples).

Issue: [#909](https://github.com/jfrog/terraform-provider-artifactory/issues/909) PR: [#910](https://github.com/jfrog/terraform-provider-artifactory/pull/910)

## 10.3.2 (Mar 15, 2024)

BUG FIXES:

* resource/artifactory_user, resource/artifactory_managed_user, resource/artifactory_unmanaged_user: Fix `groups` handling so `readers` group from Artifactory no longer cause state drift. Issue: [#900](https://github.com/jfrog/terraform-provider-artifactory/issues/900)

PR: [#908](https://github.com/jfrog/terraform-provider-artifactory/pull/908)

## 10.3.1 (Mar 14, 2024)

BUG FIXES:

* resource/artifactory_scoped_token: Fix `scopes` attribute handling for scope with space character wraps in double quote (e.g. group name). Issue: [#903](https://github.com/jfrog/terraform-provider-artifactory/issues/903)
* resource/artifactory_api_key: Add API key deprecation notice to documentation (deprecation message already displays when uses via Terraform CLI).

PR: [#905](https://github.com/jfrog/terraform-provider-artifactory/pull/905)

NOTES:

* resource/artifactory_permission_target: Added deprecation notice. The new [`platform_permission` resource](https://registry.terraform.io/providers/jfrog/platform/latest/docs/resources/permission) in the JFrog Platform provider replace this resource. 

## 10.3.0 (Mar 11, 2024)

FEATURES:

* resource/artifactory_*_webhook: add `use_secret_for_signing` attribute for all non-custom webhook types. PR: [#902](https://github.com/jfrog/terraform-provider-artifactory/pull/902)

## 10.2.0 (Mar 6, 2024)

FEATURES:

* data/artifactory_*_oci_repository: add OCI package support for all repository type.
* resource/artifactory_*_oci_repository: add OCI package support for all repository type.

PR: [#897](https://github.com/jfrog/terraform-provider-artifactory/pull/897) Issue: [#885](https://github.com/jfrog/terraform-provider-artifactory/issues/885)

* data/artifactory_*_helmoci_repository: add Helm OCI package support for all repository type.
* resource/artifactory_*_helmoci_repository: add Helm OCI package support for all repository type.

PR: [#898](https://github.com/jfrog/terraform-provider-artifactory/pull/898) Issue: [#880](https://github.com/jfrog/terraform-provider-artifactory/issues/880)

## 10.1.5 (Feb 29, 2024)

BUG FIXES:

* resource/artifactory_scoped_token: Fix validation regex for `scopes` attribute. Also fix documentation with invalid Markdown. PR: [#895](https://github.com/jfrog/terraform-provider-artifactory/pull/895) Issue: [#889](https://github.com/jfrog/terraform-provider-artifactory/issues/889)

## 10.1.4 (Feb 14, 2024)

BUG FIXES:

* data/artifactory_virtual_maven_repository: Restore data source after being removed from the provider by mistake. PR: [#887](https://github.com/jfrog/terraform-provider-artifactory/pull/887) Issue: [#873](https://github.com/jfrog/terraform-provider-artifactory/issues/873)
* resource/artifactory_permission_target: Add check for '409 Conflict' error during resource creation and ignores it. PR: [#888](https://github.com/jfrog/terraform-provider-artifactory/pull/888) Issue: [#853](https://github.com/jfrog/terraform-provider-artifactory/issues/853)

## 10.1.3 (Feb 7, 2024)

BUG FIXES:

* resource/artifactory_group: Add length validation to `name` attribute to match Artifactory web UI. PR: [#884](https://github.com/jfrog/terraform-provider-artifactory/pull/884) Issue: [#883](https://github.com/jfrog/terraform-provider-artifactory/issues/883)

## 10.1.2 (Jan 19, 2024)

BUG FIXES:

* resource/artifactory_scoped_token: Fix `scopes` attribute validation for `actions` to include `x` and `s` values. PR: [#875](https://github.com/jfrog/terraform-provider-artifactory/pull/875)
* resource/artifactory_ldap_settings_v2: Fix validations for `search_filter`, `search_base`, `user_dn_pattern`, and `manager_dn` attributes when used with variables. PR: [#876](https://github.com/jfrog/terraform-provider-artifactory/pull/876) Issue: [#870](https://github.com/jfrog/terraform-provider-artifactory/issues/870)
* resource/artifactory_group_settings_v2: Fix validations for `group_base_dn` and `filter` attributes when used with variables. PR: [#876](https://github.com/jfrog/terraform-provider-artifactory/pull/876)

## 10.1.1 (Jan 17, 2024)

IMPROVEMENTS:

* resource/artifactory_proxy is migrated to Plugin Framework. PR: [#871](https://github.com/jfrog/terraform-provider-artifactory/pull/871)

## 10.1.0 (Jan 12, 2024)

FEATURES:

* resource/artifactory_remote_docker_repository: add new attribute `project_id`. PR: [#869](https://github.com/jfrog/terraform-provider-artifactory/pull/869)

IMPROVEMENTS:

* data source/artifactory_file: improve description for `path_is_aliased` attribute. PR: [#868](https://github.com/jfrog/terraform-provider-artifactory/pull/868)

## 10.0.2 (Dec 18, 2023). Tested on Artifactory 7.71.8 with Terraform CLI v1.6.6

IMPROVEMENTS:

* provider: downgrade Resty to 2.9.1 due to CVE in 2.10.0. PR: [#859](https://github.com/jfrog/terraform-provider-artifactory/pull/859)
* testing: improve resource drift error reporting.

## 10.0.1 (Dec 13, 2023). Tested on Artifactory 7.71.8 with Terraform CLI v1.6.5

IMPROVEMENTS:

* provider: remove Terraform protocol checks. PR: [#857](https://github.com/jfrog/terraform-provider-artifactory/pull/857)

## 10.0.0 (Dec 12, 2023). Tested on Artifactory 7.71.8 with Terraform CLI v1.6.5

BREAKING CHANGES:

* Terraform protocol version 5 is no longer supported. This provider will only work with Terraform protocol version 6 to take advantage of new functionality. This means only Terraform CLI 1.0 and above is supported.

FEATURES:

* data source/artifactory_repositories: add a new data source for retrieving list of repository, optionally filtered by repository type, package type, and project key. PR: [#839](https://github.com/jfrog/terraform-provider-artifactory/pull/839) Issue: [#716](https://github.com/jfrog/terraform-provider-artifactory/issues/716)
* data source/artifactory_file_list: add new data source to retrieve a list of artifacts from a repository. PR: [#855](https://github.com/jfrog/terraform-provider-artifactory/pull/855)

## 9.9.2 (Dec 5, 2023). Tested on Artifactory 7.71.5 with Terraform CLI v1.6.5

IMPROVEMENTS:

* Add telemetry to resources that were migrated to Plugin Framework PR: [#852](https://github.com/jfrog/terraform-provider-artifactory/pull/852)

## 9.9.1 (Dec 4, 2023). Tested on Artifactory 7.71.5 with Terraform CLI v1.6.5

BUG FIXES:

* Fix incorrect use of empty error message when API fails PR: [#850](https://github.com/jfrog/terraform-provider-artifactory/pull/850) Issue: [#849](https://github.com/jfrog/terraform-provider-artifactory/issues/849)
* resource/artifactory_global_environment: Fix incorrect environment from Artifactroy being matched and triggers a state drift. PR: [#851](https://github.com/jfrog/terraform-provider-artifactory/pull/851)

## 9.9.0 (Nov 17, 2023). Tested on Artifactory 7.71.4 with Terraform CLI v1.6.4

IMPROVEMENTS:

* resource/artifactory_federated_*_repository: Add `proxy` and `disable_proxy` attributes. PR: [#848](https://github.com/jfrog/terraform-provider-artifactory/pull/848) Issue: [#838](https://github.com/jfrog/terraform-provider-artifactory/issues/838)

## 9.8.0 (Nov 8, 2023). Tested on Artifactory 7.71.4 with Terraform CLI v1.6.3

IMPROVEMENTS:

* resource/artifactory_remote_docker_repository, resource/artifactory_remote_maven_repository, resource/artifactory_npm_docker_repository,resource/artifactory_remote_pypi_repository: Add `curated` attribute to support enabling the repository resource for Curation Service. Issue: [#831](https://github.com/jfrog/terraform-provider-artifactory/issues/831) PR: [#844](https://github.com/jfrog/terraform-provider-artifactory/pull/844)
* resource/artifactory_pull_replication: Add missing deprecation message to documentation. PR: [#843](https://github.com/jfrog/terraform-provider-artifactory/pull/843)

## 9.7.4 (Nov 6, 2023). Tested on Artifactory 7.71.3 with Terraform CLI v1.6.3

IMPROVEMENTS:

* resource/artifactory_permission_target: Revert back to using Terraform SDKv2 due to unresolved performance issue from Terraform Framework. Issue: [#757](https://github.com/jfrog/terraform-provider-artifactory/issues/757) and [#805](https://github.com/jfrog/terraform-provider-artifactory/issues/805) PR: [#842](https://github.com/jfrog/terraform-provider-artifactory/pull/842)

## 9.7.3 (Nov 2, 2023). Tested on Artifactory 7.71.3 with Terraform CLI v1.6.3

SECURITY:

* provider: Bump google.golang.org/grpc from 1.56.1 to 1.56.3 PR: [#836](https://github.com/jfrog/terraform-provider-artifactory/pull/836)

IMPROVEMENTS:

* resource/artifactory_federated_*_repository: Add configuration synchronization when creating or updating resource. Issue: [#825](https://github.com/jfrog/terraform-provider-artifactory/issues/825)
* provider: Add warning message for Terraform CLI version <1.0.0 deprecation

PR: [#840](https://github.com/jfrog/terraform-provider-artifactory/pull/840)

NOTES:

We will be moving to [Terraform Protocol v6](https://developer.hashicorp.com/terraform/plugin/terraform-plugin-protocol#protocol-version-6) in **Q1 2024**. This means only Terraform CLI version 1.0 and later will be supported.

## 9.7.2 (Oct 19, 2023). Tested on Artifactory 7.71.3 with Terraform CLI v1.6.2

BUG FIXES:

* provider: Fix schema differences between SDKv2 and Framework providers. PR: [#834](https://github.com/jfrog/terraform-provider-artifactory/pull/834) Issue: [#833](https://github.com/jfrog/terraform-provider-artifactory/issues/833)

## 9.7.1 (Oct 19, 2023). Tested on Artifactory 7.68.14 with Terraform CLI v1.6.2

IMPROVEMENTS:

* provider:
  * Remove conflict validation between `access_token` and `api_key` attributes. If set, `access_token` will take precedent over `api_key`.
  * Update documentation to align with actual provider behavior.

PR: [#832](https://github.com/jfrog/terraform-provider-artifactory/pull/832)
Issue: [#663](https://github.com/jfrog/terraform-provider-artifactory/issues/663)

## 9.7.0 (Oct 18, 2023). Tested on Artifactory 7.68.14 with Terraform CLI v1.6.1

IMPROVEMENTS:

* resource/artifactory_keypair is migrated to Plugin Framework. PR: [#829](https://github.com/jfrog/terraform-provider-artifactory/pull/829)
* resource/artifactory_mail_server: remove length validation for optional attribute `subject_prefix`. PR: [#830](https://github.com/jfrog/terraform-provider-artifactory/pull/830) Issue: [#828](https://github.com/jfrog/terraform-provider-artifactory/issues/828)

## 9.6.0 (Oct 13, 2023). Tested on Artifactory 7.68.14 with Terraform CLI v1.6.1

IMPROVEMENTS:

* resource/artifactory_certificate is migrated to Plugin Framework. PR: [#826](https://github.com/jfrog/terraform-provider-artifactory/pull/826)

## 9.5.1 (Oct 12, 2023). Tested on Artifactory 7.68.14 with Terraform CLI v1.6.1

SECURITY:

* provider: Bump golang.org/x/net from 0.11.0 to 0.17.0 PR: [#824](https://github.com/jfrog/terraform-provider-artifactory/pull/824)

## 9.5.0 (Oct 11, 2023). Tested on Artifactory 7.68.14 with Terraform CLI v1.6.1

FEATURES:

* resource/artifactory_local_huggingfaceml_repository, resource/artifactory_remote_huggingfaceml_repository: add new local and remote resources for managing Hugging Face repository. PR: [#823](https://github.com/jfrog/terraform-provider-artifactory/pull/823)

## 9.4.0 (Oct 5, 2023). Tested on Artifactory 7.68.13 with Terraform CLI v1.6.0

FEATURES:

* resource/artifactory_mail_server: add a new resource for managing mail server configuration. PR: [#819](https://github.com/jfrog/terraform-provider-artifactory/pull/819) Issue: [#735](https://github.com/jfrog/terraform-provider-artifactory/issues/735)

## 9.3.1 (Oct 6, 2023). Tested on Artifactory 7.68.13 with Terraform CLI v1.6.0

BUG FIX:
* resource/artifactory_scoped_token: Remove default value for `expires_in` attribute which should fix state drift when upgrading from 7.11.2 or earlier. Issue: [#818](https://github.com/jfrog/terraform-provider-artifactory/issues/818) PR: [#820](https://github.com/jfrog/terraform-provider-artifactory/pull/820)

## 9.3.0 (Oct 3, 2023). Tested on Artifactory 7.68.13 with Terraform CLI v1.5.7

IMPROVEMENTS:

* resource/artifactory_distribution_public_key is migrated to Plugin Framework. PR: [#817](https://github.com/jfrog/terraform-provider-artifactory/pull/817)
* resource/artifactory_remote_\*\_repository: Fix incorrect default value for `store_artifacts_locally` attribute in documentation. PR: [#816](https://github.com/jfrog/terraform-provider-artifactory/pull/816)

## 9.2.1 (Sep 29, 2023). Tested on Artifactory 7.68.11 with Terraform CLI v1.5.7

IMPROVEMENTS:

* Update module path to `/v9` PR: [#814](https://github.com/jfrog/terraform-provider-artifactory/pull/814)

## 9.2.0 (Sep 28, 2023). Tested on Artifactory 7.68.11 with Terraform CLI v1.5.7

IMPROVEMENTS:

* resource/artifactory_backup is migrated to Plugin Framework. PR: [#812](https://github.com/jfrog/terraform-provider-artifactory/pull/812)

## 9.1.0 (Sep 28, 2023). Tested on Artifactory 7.68.11 with Terraform CLI v1.5.7

IMPROVEMENTS:
* data/artifactory_local_conan_repository, data/artifactory_virtual_conan_repository, data/artifactory_federated_conan_repository, resource/artifactory_local_conan_repository, resource/artifactory_virtual_conan_repository, resource/artifactory_federated_conan_repository: add `force_conan_authentication` attribute PR: [#810](https://github.com/jfrog/terraform-provider-artifactory/pull/810) Issue: [#808](https://github.com/jfrog/terraform-provider-artifactory/issues/808)
* resource/artifactory_\*\_repository: update validation for `project_environments` attribute to allow empty list. PR: [#811](https://github.com/jfrog/terraform-provider-artifactory/pull/811)

## 9.0.0 (Sep 15, 2023). Tested on Artifactory 7.68.7 with Terraform CLI v1.5.7

IMPROVEMENTS:
* resource/artifactory_\*\_repository: remove default value of "default" from `project_key` attribute. This is a REST API bug fix that is part of Artifactory v7.68.7 (self-hosted) and v7.67.0 (cloud). Existing Terraform state with "default" value should be automatically migrated to "" on `terraform apply`. No state drift should occurs on `terraform plan`. Issue: [#779](https://github.com/jfrog/terraform-provider-artifactory/issues/779) 
* Fix incorrect description for remote repository attribute `block_mismatching_mime_types`. Issue: [#799](https://github.com/jfrog/terraform-provider-artifactory/pull/799)
* Add multiple users and groups HCL example for `artifactory_permission_target` resource. Issue: [#800](https://github.com/jfrog/terraform-provider-artifactory/pull/800)

PR: [#804](https://github.com/jfrog/terraform-provider-artifactory/pull/804)

## 8.9.1 (Sep 11, 2023). Tested on Artifactory 7.63.14 with Terraform CLI v1.5.7

BUG FIXES:
* resource/artifactory_local_\*\_repository, resource/artifactory_remote_\*\_repository, resource/artifactory_virtual_\*\_repository, resource/artifactory_federated_\*\_repository: fix unable to set `description` and `notes` attributes with empty text.

PR: [#798](https://github.com/jfrog/terraform-provider-artifactory/pull/798)
Issue: [#786](https://github.com/jfrog/terraform-provider-artifactory/issues/786)

## 8.9.0 (Sep 8, 2023). Tested on Artifactory 7.63.14 with Terraform CLI v1.5.7

FEATURES:
* resource/artifactory_global_environment: add a new resource for managing global environment. PR: [#797](https://github.com/jfrog/terraform-provider-artifactory/pull/797) Issue: [#773](https://github.com/jfrog/terraform-provider-artifactory/issues/773)

## 8.8.1 (Sep 7, 2023). Tested on Artifactory 7.63.14 with Terraform CLI v1.5.6

BUG FIXES:
* resource/artifactory_scoped_token: Fix state drift with `description` attribute when upgrading from 7.11.2.

PR: [#796](https://github.com/jfrog/terraform-provider-artifactory/pull/796) Issue: [#792](https://github.com/jfrog/terraform-provider-artifactory/issues/792)

## 8.8.0 (Sep 5, 2023). Tested on Artifactory 7.63.14 with Terraform CLI v1.5.6

IMPROVEMENTS:
* resource/artifactory_user, resource/artifactory_unmanaged_user, resource/artifactory_managed_user: Add validation to `name` attribute to match JFrog platform behavior. PR: [#794](https://github.com/jfrog/terraform-provider-artifactory/pull/794) Issue: [#790](https://github.com/jfrog/terraform-provider-artifactory/issues/790)

## 8.7.0 (August 30, 2023). Tested on Artifactory 7.63.14 with Terraform CLI v1.5.6

IMPROVEMENTS:
* resource/artifactory_remote_helm_repository: Add support of `oci` scheme to `helm_charts_base_url` attribute. PR: [#793](https://github.com/jfrog/terraform-provider-artifactory/pull/793)

## 8.6.0 (August 25, 2023). Tested on Artifactory 7.63.12 with Terraform CLI v1.5.6

IMPROVEMENTS:
* resource/artifactory_remote_docker_repository: Add `disable_url_normalization` attribute to support disabling URL normalization.

PR: [#788](https://github.com/jfrog/terraform-provider-artifactory/pull/788)
Issue: [#784](https://github.com/jfrog/terraform-provider-artifactory/issues/784)

## 8.5.0 (August 23, 2023). Tested on Artifactory 7.63.12 with Terraform CLI v1.5.5

IMPROVEMENTS:
* resource/artifactory_scoped_token: Add `project_key` attribute to support creating token for a project.

PR: [#787](https://github.com/jfrog/terraform-provider-artifactory/pull/787)

## 8.4.3. (August 23, 2023). Tested on Artifactory 7.63.12 with Terraform CLI v1.5.5

IMPROVEMENTS: 
* resource/artifactory_permission_target: added 0 length check for `actions` block. 
* Upgraded Terraform Plugin Framework to 1.3.5. 

PR: [#785](https://github.com/jfrog/terraform-provider-artifactory/pull/785)
Issues: [#782](https://github.com/jfrog/terraform-provider-artifactory/issues/782)

## 8.4.2 (August 22, 2023). Tested on Artifactory 7.63.12 with Terraform CLI v1.5.5

IMPROVEMENTS:
* resource/artifactory_access_token: Add missing deprecation message to documentation. The message has been part of the provider since [6.8.0](https://github.com/jfrog/terraform-provider-artifactory/releases/tag/v6.8.0) but was missing from the documentation on Terraform registry.

PR: [#783](https://github.com/jfrog/terraform-provider-artifactory/pull/783)

## 8.4.1 (July 17, 2023). Tested on Artifactory 7.63.12 with Terraform CLI v1.5.5

BUG FIXES:
* resource/artifactory_group, resource/artifactory_permission_target, resource/artifactory_scoped_token, resource/artifactory_ldap_setting_v2, resource/artifactory_ldap_group_setting_v2, resource/artifactory_*_user: fixed handling of HTTP response 404. When the resource was removed outside of Terraform configuration, it will be recreated without error out on 404. 

PR: [#781](https://github.com/jfrog/terraform-provider-artifactory/pull/781)
Issues: [#776](https://github.com/jfrog/terraform-provider-artifactory/issues/776), [#775](https://github.com/jfrog/terraform-provider-artifactory/issues/775), [#772](https://github.com/jfrog/terraform-provider-artifactory/issues/772)

## 8.4.0 (July 21, 2023). Tested on Artifactory 7.63.5 with Terraform CLI v1.5.3

IMPROVEMENTS:
* resource/artifactory_ldap_setting_v2 and resource/artifactory_ldap_group_setting_v2 were added to replace `artifactory_ldap_setting` and `artifactory_ldap_group_setting`. The new resources uses a new API access endpoint, introduced in Artifactory 7.57.1 and will work on both self-hosted and SaaS versions starting from 7.57.1 and above. 
 Older resources will still work on self-hosted Artifactory versions below 7.57.1.
 [LDAP](https://jfrog.com/help/r/jfrog-rest-apis/ldap-setting?page=40) and [LDAP group](https://jfrog.com/help/r/jfrog-rest-apis/ldap-group-setting) API documentation. 
* resource/artifact_webhook, resource/artifact_property_webhook, resource/artifactory_release_bundle_webhook, resource/build_webhook, resource/distribution_webhook, resource/docker_webhook, resource/release_bundle_webhook changed the way we are unpacking `secret` attribute, due to the change in the Artifactory API. Secret is hashed now in the GET call response, and we need to use the value, saved in the TF state. 

PR:[#769](https://github.com/jfrog/terraform-provider-artifactory/pull/769), [#770](https://github.com/jfrog/terraform-provider-artifactory/pull/770)
Issues:[#768](https://github.com/jfrog/terraform-provider-artifactory/issues/768), [#749](https://github.com/jfrog/terraform-provider-artifactory/issues/749)

## 8.3.1 (July 5, 2023). Tested on Artifactory 7.59.12 with Terraform CLI v1.5.2

BUG FIXES:
* resource/artifactory_scoped_token: default value `false` is removed from `include_reference_token` attribute to avoid state drift, when the provider updating from version below 7.7.0 to the latest. 

PR: [#763](https://github.com/jfrog/terraform-provider-artifactory/pull/763)
Issues:[#758](https://github.com/jfrog/terraform-provider-artifactory/issues/758), [#761](https://github.com/jfrog/terraform-provider-artifactory/issues/761)

## 8.3.0 (July 5, 2023). Tested on Artifactory 7.59.11 with Terraform CLI v1.5.2

IMPROVEMENTS:

* New resources added: resource/artifact_custom_webhook, resource/artifact_property_custom_webhook, resource/artifactory_release_bundle_custom_webhook, resource/build_custom_webhook, resource/distribution_custom_webhook, resource/docker_custom_webhook, resource/release_bundle_custom_webhook. These new resource allow to create custom webhooks. [API documentation](https://jfrog.com/help/r/jfrog-rest-apis/create-a-new-webhook-subscription?page=38), [Custom Webhooks documentation](https://jfrog.com/help/r/jfrog-platform-administration-documentation/custom-webhooks?page=3). 

PR:[#762](https://github.com/jfrog/terraform-provider-artifactory/pull/762)
Issue:[#738](https://github.com/jfrog/terraform-provider-artifactory/issues/738)


## 8.2.3 (June 28, 2023). Tested on Artifactory 7.59.11 with Terraform CLI v1.5.2

BUG FIXES:
* provider: fixed "Error: Plugin did not respond" issue. Traced to a [Terraform framework library bug](https://github.com/hashicorp/terraform-plugin-framework/pull/772). Updated `terraform-plugin-framework` from v1.3.0 to [v1.3.1](https://github.com/hashicorp/terraform-plugin-framework/releases/tag/v1.3.1)

  PR: [#759](https://github.com/jfrog/terraform-provider-artifactory/pull/759)
  Issue: [#757](https://github.com/jfrog/terraform-provider-artifactory/issues/757)

## 8.2.2 (June 22, 2023). Tested on Artifactory 7.59.11 with Terraform CLI v1.5.1

BUG FIXES:
* resource/artifactory_remote_vcs_repository: IsURLWithHTTPorHTTPS check was removed from the `vcs_git_download_url` attribute to allow use formatted string with placeholders, like `{0}/{1}/+archive/{2}.{3}` with `CUSTOM` Git provider.

  PR: [#756](https://github.com/jfrog/terraform-provider-artifactory/pull/756)
  Issue: [#747](https://github.com/jfrog/terraform-provider-artifactory/issues/747)

## 8.2.1 (June 21, 2023). Tested on Artifactory 7.59.11 with Terraform CLI v1.5.1

IMPROVEMENTS:

* resource/artifactory_remote_*_repository: changed behavior of attribute `remote_repo_layout_ref` to match the UI behavior. User still can create a repo without that attribute, but once it's set, it can't be removed or updated with an empty string. 

  PR: [#755](https://github.com/jfrog/terraform-provider-artifactory/pull/755)
  Issue: [#746](https://github.com/jfrog/terraform-provider-artifactory/issues/746)

## 8.2.0 (June 19, 2023). Tested on Artifactory 7.59.11 with Terraform CLI v1.5.0

IMPROVEMENTS:

* resource/artifactory_remote_*_repository: new attribute `disable_proxy` was added. When set to `true`, proxy settings are ignored for the remote repository.  
  
  PR:    [#751](https://github.com/jfrog/terraform-provider-artifactory/pull/751)
  Issue: [#739](https://github.com/jfrog/terraform-provider-artifactory/issues/739)

## 8.1.0 (June 15, 2023). Tested on Artifactory 7.59.9

NOTES:

Due to the complexity of maintaining backward compatibility when migrating from Terraform SDKv2 to plugin-framework, we inadvertently changed these resources schema without the necessary acceptance test coverage. With help from HashiCorp Terraform team, we think we have fixed these issues and maintained backward compatibility.

However, if you have created new resources using these resource types after they were initially migrated, you may now have state drift when you upgrade to this version. This is caused by the fix in this version, which revert the resource schema to mimic behavior from pre-migration provider.

BUG FIX:
* resource/artifactory_group, resource/artifactory_scoped_token, resource/artifactory_managed_user, resource/artifactory_user, resource_permission_target: Fixed unintended state drift when upgrading from pre-migrated provider.

PR: [#750](https://github.com/jfrog/terraform-provider-artifactory/pull/750)
Issues: [#744](https://github.com/jfrog/terraform-provider-artifactory/issues/744)

## 8.0.0 (June 1, 2023). Tested on Artifactory 7.59.9

BREAKING CHANGES:

* resource/artifactory_permission_targets has been removed. It has been marked as deprecated since April 2022.

IMPROVEMENTS: 

* resource/artifactory_permission_target is migrated to Plugin Framework, improved attribute validation.

PR: [#742](https://github.com/jfrog/terraform-provider-artifactory/pull/742)

## 7.11.2 (May 30, 2023). Tested on Artifactory 7.59.9

IMPROVEMENTS:

* resource/scoped_token is migrated to Plugin Framework, improved attribute validation.

PR: [#741](https://github.com/jfrog/terraform-provider-artifactory/pull/741)

NOTES:

Resources `ldap_group_setting` and `ldap_setting` won't work with Artifactory version => 7.57.1. 
The new API was implemented to manage LDAP configuration and the new resource will be added later. 

## 7.11.1 (May 23, 2023). Tested on Artifactory 7.55.14

IMPROVEMENTS: 

* resource/artifactory_local_repository_single_replication: the resource can deal with different license types (Enterprise and ProX) to create replications. 
The reason the change introduced, is the API response body is different for different license types.

PR:    [#737](https://github.com/jfrog/terraform-provider-artifactory/pull/737)
Issue: [#718](https://github.com/jfrog/terraform-provider-artifactory/issues/718)

## 7.11.0 (May 16, 2023). Tested on Artifactory 7.55.13

IMPROVEMENTS:

* resource/artifactory_group is migrated to Plugin Framework, improved attribute validation.

  PR:     [#734](https://github.com/jfrog/terraform-provider-artifactory/pull/734)

BUG FIXES: 

* fixed the issue when nil pointer happens in some cases if JFROG_URL is not set. 

  Issues: [#731](https://github.com/jfrog/terraform-provider-artifactory/issues/731)


## 7.10.1 (May 10, 2023).

BUG FIXES: 
* Fixed bug where `check_license` attribute was always `true` in the SDK v2 provider configuration.

  PR:     [#733](https://github.com/jfrog/terraform-provider-artifactory/pull/733)
  Issues: [#732](https://github.com/jfrog/terraform-provider-artifactory/issues/732)


## 7.10.0 (May 8, 2023).

BUG FIXES:
* Fixed a diff between SDK v2 and Plugin Framework providers schemas, which created a problem during the update process from older versions to 7.8.0
* Removed default functions for the provider schema attributes. Defaults are set in the configuration step now to avoid schemas conflicts.

  PR:     [#730](https://github.com/jfrog/terraform-provider-artifactory/pull/730)
  Issues: 
  * [#728](https://github.com/jfrog/terraform-provider-artifactory/issues/728)
  * [#729](https://github.com/jfrog/terraform-provider-artifactory/issues/729)

## 7.9.0 (May 8, 2023). Tested on Artifactory 7.55.10

FEATURES:

* resource/artifactory_distribution_public_key: Adds new resource to manage distribution public keys which are used to verify signed release bundles
  PR:     [#725](https://github.com/jfrog/terraform-provider-artifactory/pull/725)
  Issues: [#721](https://github.com/jfrog/terraform-provider-artifactory/issues/721)

## 7.8.0 (May 5, 2023). Tested on Artifactory 7.55.10

IMPROVEMENTS:

* Start of the migration from SDK v2 to Terraform Plugin Framework.
* added provider muxing.
* resource/artifactory_user, resource/artifactory_anonymous_user and resource/artifactory_managed_user migrated to the framework.
* added templates and examples for auto-generated documentation for users.

PR [#726](https://github.com/jfrog/terraform-provider-artifactory/pull/726)

## 7.7.0 (April 26, 2023). Tested on Artifactory 7.55.10

IMPROVEMENTS:

* resource/artifactory_scoped_token: adds reference_token and include_reference_token attributes for the resource.
  PR [#723](https://github.com/jfrog/terraform-provider-artifactory/pull/723)

## 7.6.0 (April 14, 2023). Tested on Artifactory 7.55.10

FEATURES:

* datasource/artifactory_virtual_*_repository: Adds new data sources for all virtual repository package types.
  PR:     [#719](https://github.com/jfrog/terraform-provider-artifactory/pull/719)
  Issues: [#548](https://github.com/jfrog/terraform-provider-artifactory/issues/548)

## 7.5.0 (April 6, 2023). Tested on Artifactory 7.55.10

IMPROVEMENTS:

* resource/artifactory_federated_*_repository: added an attribute `cleanup_on_delete`, if it's set to `true` all the federated member repositories will be deleted on `terraform destroy`. In Artifactory, if the federated repository is deleted in the UI or using the API call, federated members stayed intact to prevent losing the data. This behavior contradicts Terraform logic, when all the resources should be destroyed.
  PR: [#714](https://github.com/jfrog/terraform-provider-artifactory/pull/714)
  Issue: [#704](https://github.com/jfrog/terraform-provider-artifactory/issues/704)
* resource/artifactory_ldap_group_setting: fixed documentation.
  Issues: [#711](https://github.com/jfrog/terraform-provider-artifactory/issues/711), [#712](https://github.com/jfrog/terraform-provider-artifactory/issues/712)

## 7.4.3 (March 29, 2023). Tested on Artifactory 7.55.9

BUG FIXES:

* resource/artifactory_scoped_token: Fix not able to set `expires_in` with `0` value for non-expiring token.

PR: [#708](https://github.com/jfrog/terraform-provider-artifactory/pull/708)

## 7.4.2 (March 28, 2023). Tested on Artifactory 7.55.9

IMPROVEMENTS:

* `project_key` attribute validation for all the resources has been changed to match Artifactory requirements since 7.56.2 - the length should be between 2-32 characters.
  PR: [#707](https://github.com/jfrog/terraform-provider-artifactory/pull/707)

## 7.4.1 (March 28, 2023). Tested on Artifactory 7.55.9

IMPROVEMENTS:

* resource/artifactory_*_repository: Updates `project_environments` attribute validation. Before Artifactory 7.53.1, up to 2 values (`DEV` and `PROD`) are allowed. From 7.53.1 onward, only one value (`DEV`, `PROD`, or one of custom environment) is allowed.
PR:    [#706](https://github.com/jfrog/terraform-provider-artifactory/pull/706)
Issue: [#705](https://github.com/jfrog/terraform-provider-artifactory/issues/705)

## 7.4.0 (March 20, 2023). Tested on Artifactory 7.55.8

FEATURES:

* datasource/artifactory_federated_*_repository: Adds new data sources for all federated repository package types.
  PR:     [#693](https://github.com/jfrog/terraform-provider-artifactory/pull/693)
  Issues:
  * [#548](https://github.com/jfrog/terraform-provider-artifactory/issues/548)
  * [#692](https://github.com/jfrog/terraform-provider-artifactory/issues/692)

## 7.3.1 (March 17, 2023). Tested on Artifactory 7.55.8

BUG FIXES:

* provider: Fix panic if attribute list contain empty string (`""`) value.
PR:    [#698](https://github.com/jfrog/terraform-provider-artifactory/pull/698)
Issue: [#679](https://github.com/jfrog/terraform-provider-artifactory/issues/679)

## 7.3.0 (March 17, 2023). Tested on Artifactory 7.55.8

IMPROVEMENTS:

* resource/artifactory_push_replication and artifactory_push_replication are deprecated in favor of several new resources, listed below. Most of the attributes are not `Computed` anymore, so users can set and modify them.
* resource/artifactory_local_repository_multi_replication, artifactory_local_repository_single_replication and artifactory_remote_repository_replication were added instead of deprecated resources, listed above. Resource names reflect resource logic more clear, new attributes added. 
 PR: [#694](https://github.com/jfrog/terraform-provider-artifactory/pull/694)
 Issue: [#547](https://github.com/jfrog/terraform-provider-artifactory/issues/547)

## 7.2.1 (March 13, 2023). Tested on Artifactory 7.55.6

IMPROVEMENTS:

* resource/artifactory_scoped_token: When `expires_in` attribute is set to value that is less than Artifactory's persistency threshold then the token is created but never saved to the database. Add a warning message so users can potentially figure out why the Terraform state is invalid.
  PR:    [#691](https://github.com/jfrog/terraform-provider-artifactory/pull/691)
  Issue: [#684](https://github.com/jfrog/terraform-provider-artifactory/issues/684)

## 7.2.0 (March 6, 2023). Tested on Artifactory 7.55.6

FEATURES:

* datasource/artifactory_remote_*_repository: Adds new data sources for all remote repository package types.
  PR:    [#682](https://github.com/jfrog/terraform-provider-artifactory/pull/682)
  Issue: [#548](https://github.com/jfrog/terraform-provider-artifactory/issues/548)

## 7.1.3 (March 6, 2023). Tested on Artifactory 7.55.4

BUG FIXES:
* resource/artifactory_virtual_npm_repository: fixed import issue for `retrieval_cache_period_seconds` attribute.
PR [#685](https://github.com/jfrog/terraform-provider-artifactory/pull/685)

## 7.1.2 (March 6, 2023). Tested on Artifactory 7.55.4

BUG FIXES:
* Changed location of data sources docs so that they render properly in the terraform registry.
PR: [#683](https://github.com/jfrog/terraform-provider-artifactory/pull/683)

## 7.1.1 (March 2, 2023). Tested on Artifactory 7.55.2

BUG FIXES:
* resource/artifactory_remote_docker_repository, resource/artifactory_remote_helm_repository: fixed the issue when `external_dependencies_enabled` was impossible to update.
Removed constraints from `external_dependencies_patterns` attribute, now it can be set when `external_dependencies_enabled` is set to false. This is a workaround for the Artifactory API behavior, when the default value [**] is assigned instead of an empty list on the update repository call.
 PR: [#678](https://github.com/jfrog/terraform-provider-artifactory/pull/678)
 Issue: [#673](https://github.com/jfrog/terraform-provider-artifactory/issues/673)

## 7.1.0 (March 1, 2023). Tested on Artifactory 7.55.2

FEATURES:
* datasource/artifactory_local_*_repository: Adds new data sources for all local repository types.

  PR:    [#664](https://github.com/jfrog/terraform-provider-artifactory/pull/664)
  Issue: [#548](https://github.com/jfrog/terraform-provider-artifactory/issues/548)

## 7.0.2. (March 1, 2023).

BUG FIXES:
* resource/artifactory_*_repository: Fixed an issue where the new project_key default value "default" caused our provider to fail to assign and unassign repository to project.
  PR: [#674](https://github.com/jfrog/terraform-provider-artifactory/pull/674)

## 7.0.1. (February 28, 2023)

BUG FIXES:
* resource/artifactory_file: Fix `/` in artifact path being escaped. Issue: [#666](https://github.com/jfrog/terraform-provider-artifactory/issues/666) PR: [#669](https://github.com/jfrog/terraform-provider-artifactory/pull/669)

## 7.0.0. (February 27, 2023) Tested on Artifactory 7.55.0

BACKWARDS INCOMPATIBILITIES:

* resource/artifactory_*_repository: `project_key` attribute is assigned default value `default` to be compatible with Artifactory 7.50.x and above.
  It will create a state drift for Artifactory 7.49.x and below. For this reason, please use Terraform Provider Artifactory version 6.x on Artifactory 7.49.x and below.
  PR: [#668](https://github.com/jfrog/terraform-provider-artifactory/pull/668)
  Issue: [#647](https://github.com/jfrog/terraform-provider-artifactory/issues/647)

## 6.30.2 (February 27, 2023).

BUG FIXES:
* resource/artifactory_backup, resource/artifactory_ldap_group_setting, resource/artifactory_property_set, resource/artifactory_proxy, resource/artifactory_respository_layout: Fix provider erroring out instead of resetting resource ID if resource was deleted outside of Terraform. Issue: [#665](https://github.com/jfrog/terraform-provider-artifactory/issues/665) PR: [#667](https://github.com/jfrog/terraform-provider-artifactory/pull/667)

## 6.30.1 (February 24, 2023).

BUG FIXES:
* resource/artifactory_*_repository: Update `project_key` attribute validation to match Artifactory Project. PR: [#662](https://github.com/jfrog/terraform-provider-artifactory/pull/662)

## 6.30.0 (February 24, 2023).

IMPROVEMENTS:
* resource/artifactory_local_cargo_repository, resource/artifactory_remote_cargo_repository, resource/artifactory_federated_cargo_repository: Add `enable_sparse_index` attribute. PR: [#661](https://github.com/jfrog/terraform-provider-artifactory/pull/661) Issue: [#641](https://github.com/jfrog/terraform-provider-artifactory/issues/641)

## 6.29.1 (February 21, 2023).

IMPROVEMENTS:
* provider: Update `golang.org/x/net` and `golang.org/x/crypto` modules to latest version. PR: [#656](https://github.com/jfrog/terraform-provider-artifactory/pull/656) Dependabot alerts: [3](https://github.com/jfrog/terraform-provider-artifactory/security/dependabot/3), [4](https://github.com/jfrog/terraform-provider-artifactory/security/dependabot/4), [5](https://github.com/jfrog/terraform-provider-artifactory/security/dependabot/5), [6](https://github.com/jfrog/terraform-provider-artifactory/security/dependabot/6)

## 6.29.0 (February 17, 2023).

IMPROVEMENTS:
* resource/artifactory_remote_*_repository and resource/artifactory_local_*_repository: Added new attribute `cdnRedirect` for cloud users.
  PR: [#649](https://github.com/jfrog/terraform-provider-artifactory/pull/649)
  Issue: [#627](https://github.com/jfrog/terraform-provider-artifactory/issues/627)

## 6.28.1 (February 17, 2023). Tested on Artifactory 7.49.8

IMPROVEMENTS:
* data/artifactory_file: removed warning message when skipping downloading of file. Issue: [#630](https://github.com/jfrog/terraform-provider-artifactory/issues/630) PR: [#653](https://github.com/jfrog/terraform-provider-artifactory/pull/653)

## 6.28.0 (February 15, 2023). Tested on Artifactory 7.49.8

BUG FIXES:
* resource/artifactory_remote_maven_repository: renamed the attribute `metadata_retrieval_timeout_seconds` to `metadata_retrieval_timeout_secs`. This attribute can be used with any remote repository type now, not only `maven`, as it was before.
* resource/artifactory_remote_docker_repository and resource/artifactory_remote_helm_repository: fixed bug when `external_dependencies_patterns` attribute was not importable.
 PR: [#652](https://github.com/jfrog/terraform-provider-artifactory/pull/652)

## 6.27.0 (February 15, 2023). Tested on Artifactory 7.49.8

FEATURES:

* datasource/artifactory_local_*_repository: Added new data sources for some basic local repositories. Repositories included are:
  * "bower",
  * "chef",
  * "cocoapods",
  * "composer",
  * "conan",
  * "conda",
  * "cran",
  * "gems",
  * "generic",
  * "gitlfs",
  * "go",
  * "helm",
  * "npm",
  * "opkg",
  * "pub",
  * "puppet",
  * "pypi",
  * "swift",
  * "terraformbackend",
  * "vagrant"

## 6.26.1 (February 8, 2023). Tested on Artifactory 7.49.8

BUG FIXES:
* resource/artifactory_remote_*_repository: fixed bug, where remote repository password could be deleted, if it wasn't managed by the provider and `ignore_changes` was applied to that attribute.
  PR: [#634](https://github.com/jfrog/terraform-provider-artifactory/pull/643)
  Issue: [#642](https://github.com/jfrog/terraform-provider-artifactory/issues/642)

## 6.26.0 (January 31, 2023). Tested on Artifactory 7.49.6

IMPROVEMENTS:

* resource/artifactory_remote_*_repository: `propagate_query_params` attribute is removed from the common remote repository configuration. This attribute only works with Generic repo type. This change is implemented in schema V2 and migrator was added. During the migration from V1 to V2 that attribute will be removed.
  PR: [#638](https://github.com/jfrog/terraform-provider-artifactory/pull/638)
  Issue: [#635](https://github.com/jfrog/terraform-provider-artifactory/issues/635)

## 6.25.1 (January 27, 2023). Tested on Artifactory 7.49.6

BUG FIXES:

* resource/artifactory_oauth_settings: fix an issue with the import, where `oauth_provider` section couldn't be imported.
  PR: [#637](https://github.com/jfrog/terraform-provider-artifactory/pull/637)

## 6.25.0 (January 20, 2023). Tested on Artifactory 7.49.5

IMPROVEMENTS:

* Added new user data source: data.artifactory_permission_target
  Issue: [#548](https://github.com/jfrog/terraform-provider-artifactory/issues/548)
  PR: [#624](https://github.com/jfrog/terraform-provider-artifactory/pull/624/)

## 6.24.3 (January 18, 2023). Tested on Artifactory 7.49.5

IMPROVEMENTS:

* resource/artifactory_*_user: updated documentation.
  Issue: [#619](https://github.com/jfrog/terraform-provider-artifactory/issues/619)
  PR: [#629](https://github.com/jfrog/terraform-provider-artifactory/pull/629)

## 6.24.2 (January 13, 2023). Tested on Artifactory 7.49.5

BUG FIXES:

* resource/artifactory_virtual_*_repository: `omitempty` is removed from `artifactory_requests_can_retrieve_remote_artifacts` attribute, allowing users to update the value with `false` value, if it was set to `true` before.
 PR [#628](https://github.com/jfrog/terraform-provider-artifactory/pull/628)

## 6.24.1 (January 9, 2023). Tested on Artifactory 7.49.3

IMPROVEMENTS:

* resource/artifactory_*_replication: Cron expression validation replaced with verification of groups number (6 to 7). Cron verification will happen on the Artifactory API side to match UI behavior. Added more tests, documentation updated for both resources.
  Issue: [#591](https://github.com/jfrog/terraform-provider-artifactory/issues/591)
  PR: [#618](https://github.com/jfrog/terraform-provider-artifactory/pull/618)

## 6.24.0 (January 5, 2023). Tested on Artifactory 7.49.3

IMPROVEMENTS:

* Added new user data source: data.artifactory_user
  Issue: [#548](https://github.com/jfrog/terraform-provider-artifactory/issues/548)
  PR: [#611](https://github.com/jfrog/terraform-provider-artifactory/issues/611)

## 6.23.0 (January 4, 2023). Tested on Artifactory 7.49.3

IMPROVEMENTS:

* resource/artifactory_remote_*_repository: removed `Computed` from most attributes and added default values, as they appear in the UI.
  The legacy `Computed` attributes created a problem, where user can't update or remove the value of that attribute. Now, to clear the string value, an empty string could be set as an attribute value in HCL. `omitempty` is removed from most string attributes, so the user has full control and visibility of these values.
  Added a new attribute `query_params`.

* resource/artifactory_virtual_*_repository: removed unnecessary HCL tags and `omitempty` from Description, Notes and Patterns fields. Updated descriptions.

BUG FIXES:

* resource/artifactory_remote_*_repository: fixed incorrect `remote_repo_layout` assignment for all repository resources.

  Issue: [#595](https://github.com/jfrog/terraform-provider-artifactory/issues/595)
  PR: [#616](https://github.com/jfrog/terraform-provider-artifactory/pull/616)

## 6.22.3 (January 4, 2023). Tested on Artifactory 7.49.3

BUG FIXES:

* resource/artifactory_backup, resource/artifactory_ldap_group_setting, resource/artifactory_ldap_setting, resource/artifactory_property_set, resource/artifactory_proxy, resource/artifactory_repository_layout: Fix import does not update the state. Issue: [#610](https://github.com/jfrog/terraform-provider-artifactory/issues/610) PR: [#613](https://github.com/jfrog/terraform-provider-artifactory/pull/613)

NOTES:

* resource/artifactory_remote_vcs_repository: In Artifactory version 7.49.3, the attribute `max_unique_snapshots` cannot be set/updated due to an API bug.

## 6.22.2 (December 22, 2022). Tested on Artifactory 7.47.14

BUG FIXES:

* resource/artifactory_*_repository: Update `project_key` attribute validation to match Artifactory Project. PR: [#609](https://github.com/jfrog/terraform-provider-artifactory/pull/609)

## 6.22.1 (December 21, 2022). Tested on Artifactory 7.47.14

IMPROVEMENTS:

* New documentation guide for:
  * Migrating `artifactory_local_repository`, `artifactory_remote_repository`, and `artifactory_virtual_repository` to package specific repository resources.
  * Recommendation on handling user-group relationship

PR: [#608](https://github.com/jfrog/terraform-provider-artifactory/pull/608)

## 6.22.0 (December 19, 2022). Tested on Artifactory 7.47.12

IMPROVEMENTS:

* Added new group data source: data.artifactory_group
  Issue: [#548](https://github.com/jfrog/terraform-provider-artifactory/issues/548)
  PR: [#607](https://github.com/jfrog/terraform-provider-artifactory/pull/607)

## 6.21.8 (December 15, 2022). Tested on Artifactory 7.47.12

IMPROVEMENTS:

* resource/artifactory_access_token: Remove ability to import which was never supported.
* Add documentation guide for migrating access token to scoped token.

Issue: [#573](https://github.com/jfrog/terraform-provider-artifactory/issues/573) PR: [#604](https://github.com/jfrog/terraform-provider-artifactory/pull/604)

## 6.21.7 (December 14, 2022). Tested on Artifactory 7.47.12

BUG FIXES:

* resource/artifactory_remote_docker_repository: Update URL from the documentation and HCL example. PR: [#603](https://github.com/jfrog/terraform-provider-artifactory/pull/603)

## 6.21.6 (December 14, 2022). Tested on Artifactory 7.47.12

BUG FIXES:

* resource/artifactory_federated_docker_repository: Provide backward compatibility and is aliased to `artifactory_federated_docker_v2_repository` resource. Issue: [#593](https://github.com/jfrog/terraform-provider-artifactory/issues/593) PR: [#601](https://github.com/jfrog/terraform-provider-artifactory/pull/601)
* resource/artifactory_federated_docker_v1_repository, artifactory_federated_docker_v2_repository: Add missing documentation. Issue: [#593](https://github.com/jfrog/terraform-provider-artifactory/issues/593) PR: [#601](https://github.com/jfrog/terraform-provider-artifactory/pull/601)

## 6.21.5 (December 12, 2022). Tested on Artifactory 7.47.12

IMPROVEMENTS:

* resource/artifactory_anonymous_user: Update documentation and make resource limitation more prominent. Issue: [#577](https://github.com/jfrog/terraform-provider-artifactory/issues/577) PR: [#599](https://github.com/jfrog/terraform-provider-artifactory/pull/599)
* resource/artifactory_local_*_repository, resource/artifactory_remote_*_repository, resource/artifactory_virtual_*_repository:
  updated documentation for `project_environments` and `project_key` attributes. Added guide for adding repositories to the project.
  PR: [#600](https://github.com/jfrog/terraform-provider-artifactory/pull/600)

## 6.21.4 (December 9, 2022). Tested on Artifactory 7.47.12

BUG FIXES:

* resource/artifactory_federated_alpine_repository, artifactory_federated_cargo_repository, artifactory_federated_debian_repository, artifactory_federated_docker_v1_repository, artifactory_federated_docker_v2_repository, artifactory_federated_maven_repository, artifactory_federated_nuget_repository, artifactory_federated_rpm_repository, artifactory_federated_terraform_module_repository, artifactory_federated_terraform_provider_repository: Fix attributes not being updated from Artifactory during import or refresh, and therefore cause state drift.

Issue: [#593](https://github.com/jfrog/terraform-provider-artifactory/issues/593) PR: [#597](https://github.com/jfrog/terraform-provider-artifactory/pull/597)

## 6.21.3 (December 6, 2022). Tested on Artifactory 7.47.10

BUG FIXES:

* resource/artifactory_keypair:
  * Fix updating 'passphrase' does not delete and recreate key pair.
  * Fix externally deleted key pair does not trigger Terraform to recreate.

Issue: [#594](https://github.com/jfrog/terraform-provider-artifactory/issues/594) PR: [#596](https://github.com/jfrog/terraform-provider-artifactory/pull/596)

## 6.21.2 (November 30, 2022). Tested on Artifactory 7.46.11

BUG FIXES:

* resource/artifactory_scoped_token: fix token that no longer exist doesn't trigger Terraform plan recreation. Issue: [#576](https://github.com/jfrog/terraform-provider-artifactory/issues/576) PR: [#589](https://github.com/jfrog/terraform-provider-artifactory/pull/589)

## 6.21.1 (November 29, 2022). Tested on Artifactory 7.46.11

BUG FIXES:

* resource/artifactory_virtual_*_repository: removed incorrect default value for the attribute `retrieval_cache_period_seconds`, which was set to 7200 for all package types.
  Now the attribute can only be set for the package types, that supports it in the UI: Alpine, Chef, Conan, Conda, Cran, Debian, Helm and Npm.
  PR: [#590](https://github.com/jfrog/terraform-provider-artifactory/pull/590)

## 6.21.0 (November 28, 2022). Tested on Artifactory 7.46.11

IMPROVEMENTS:

* resource/artifactory_remote_conan_repository: add `force_conan_authentication` attribute to support 'force authentication'. Issue: [#578](https://github.com/jfrog/terraform-provider-artifactory/issues/578) PR: [#588](https://github.com/jfrog/terraform-provider-artifactory/pull/588)

## 6.20.2 (November 23, 2022). Tested on Artifactory 7.46.11

BUG FIXES:

* resource/artifactory_remote_vcs_repository: fix incorrect documentation. PR: [#587](https://github.com/jfrog/terraform-provider-artifactory/pull/587)

## 6.20.1 (November 21, 2022). Tested on Artifactory 7.46.11

IMPROVEMENTS:

* resource/artifactory_permission_target: Update documentation for attribute `repositories` to include values for setting any local/remote repository options. Issue: [#583](https://github.com/jfrog/terraform-provider-artifactory/issues/583)
  PR: [#584](https://github.com/jfrog/terraform-provider-artifactory/pull/584)

## 6.20.0 (November 16, 2022). Tested on Artifactory 7.46.11

FEATURES:

* resource/artifactory_proxy: add a new resource. Issue: [#562](https://github.com/jfrog/terraform-provider-artifactory/issues/562)
  PR: [#582](https://github.com/jfrog/terraform-provider-artifactory/pull/582)

## 6.19.2 (November 11, 2022). Tested on Artifactory 7.46.11

BUG FIXES:

* resources/artifactory_keypair: add `passphrase` attribute to the JSON body. No API errors in Artifactory 7.41.13 and up. Issue: [#574](https://github.com/jfrog/terraform-provider-artifactory/issues/574)
  PR: [#581](https://github.com/jfrog/terraform-provider-artifactory/pull/581)

## 6.19.1 (November 11, 2022). Tested on Artifactory 7.46.11

IMPROVEMENTS:

* resource/artifactory_scoped_token: Add `Sensitive: true` to `access_token` and `refresh_token` attributes to ensure the values are handled correctly.

## 6.19.0 (October 25, 2022). Tested on Artifactory 7.46.10

IMPROVEMENTS:

* resource/artifactory_virtual_docker_repository: added new attribute `resolve_docker_tags_by_timestamp`. Issue: [#563](https://github.com/jfrog/terraform-provider-artifactory/issues/563)
  PR: [#PR](https://github.com/jfrog/terraform-provider-artifactory/pull/569)
* resource/artifactory_backup: added a format note to the documentation. Issue: [#564](https://github.com/jfrog/terraform-provider-artifactory/issues/564)

## 6.18.0 (October 21, 2022). Tested on Artifactory 7.46.6

IMPROVEMENTS:

* resource/artifactory_remote_nuget_repository: added new attribute `symbol_server_url`. Issue: [#549](https://github.com/jfrog/terraform-provider-artifactory/issues/549)
  PR: [#567](https://github.com/jfrog/terraform-provider-artifactory/pull/567)

## 6.17.1 (October 21, 2022)

BUG FIXES:

* Update documentation to change incorrect repository type reference 'gem' to correct type 'gems'. Issue: [#541](https://github.com/jfrog/terraform-provider-artifactory/issues/541) PR: [#566](https://github.com/jfrog/terraform-provider-artifactory/pull/566)

## 6.17.0 (October 21, 2022). Tested on Artifactory 7.46.6

IMPROVEMENTS:

* resource/artifactory_federated_swift_repository: added new resource. Issue: [#540](https://github.com/jfrog/terraform-provider-artifactory/issues/540)
  PR: [#565](https://github.com/jfrog/terraform-provider-artifactory/pull/565)

## 6.16.4 (October 17, 2022). Tested on Artifactory 7.46.6

BUG FIXES:

* resource/artifactory_remote_*_repository: removed condition to update certain fields (like `xray_index`) only if they got changed in the HCL,
  which lead to assigning the default values to these fields. Issue: [#557](https://github.com/jfrog/terraform-provider-artifactory/issues/557)
  PR: [#561](https://github.com/jfrog/terraform-provider-artifactory/pull/561)

## 6.16.3 (October 12, 2022). Tested on Artifactory 7.46.3

DEPRECATION:

* resource/artifactory_api_key: added deprecation notice. The API key support will be removed in upcoming versions of Artifactory.

## 6.16.2 (October 11, 2022)

IMPROVEMENTS:

* Update documentation to distinguish resources that are not supported by JFrog SaaS environment. Issue: [#550](https://github.com/jfrog/terraform-provider-artifactory/issues/550) PR: [#551](https://github.com/jfrog/terraform-provider-artifactory/pull/551)
* Remove `make doc` command from make file. Issue: [#552](https://github.com/jfrog/terraform-provider-artifactory/issues/552) PR: [#555](https://github.com/jfrog/terraform-provider-artifactory/pull/555)

## 6.16.1 (October 10, 2022). Tested on Artifactory 7.41.13

IMPROVEMENTS:

* resource/artifactory_remote_*_repository: attribute 'remote_repo_layout_ref' is deprecated. Issue: [#542](https://github.com/jfrog/terraform-provider-artifactory/issues/542)
  PR: [#553](https://github.com/jfrog/terraform-provider-artifactory/pull/553)

NOTE: 'remote_repo_layout_ref' will be removed on the next major release.

## 6.16.0 (September 27, 2022). Tested on Artifactory 7.41.13

FEATURES:

* resource/artifactory_property_set: add a new resource. Issue: [#522](https://github.com/jfrog/terraform-provider-artifactory/issues/522)
  PR: [#546](https://github.com/jfrog/terraform-provider-artifactory/pull/546)

## 6.15.1 (September 14, 2022). Tested on Artifactory 7.41.12

IMPROVEMENTS:

* resource/artifactory_*_repository: Use projects API to assign/unassign to project when project_key is set/unset for existing repo. Issue: [#329](https://github.com/jfrog/terraform-provider-artifactory/issues/329) PR: [#537](https://github.com/jfrog/terraform-provider-artifactory/pull/537)

BUG FIXES:

* resource/artifactory_repository_layout: Add missing documentation. PR: [#538](https://github.com/jfrog/terraform-provider-artifactory/pull/538)

## 6.15.0 (August 31, 2022)

IMPROVEMENTS:

* resource/artifactory_remote_*_repostiory: Add attribute `download_direct`. PR: [#528](https://github.com/jfrog/terraform-provider-artifactory/pull/528)

## 6.14.1 (August 26, 2022). Tested on Artifactory 7.41.7

BUG FIXES:

* resource/artifactory_scoped_token: Add missing `refresh_token` attribute for output. Issue: [#531](https://github.com/jfrog/terraform-provider-artifactory/issues/531) PR: [#533](https://github.com/jfrog/terraform-provider-artifactory/pull/533).

## 6.14.0 (August 26, 2022). Tested on Artifactory 7.41.7

FEATURES:

* **New Resource:** `artifactory_repository_layout` Issue: [#503](https://github.com/jfrog/terraform-provider-artifactory/issues/503) PR: [#532](https://github.com/jfrog/terraform-provider-artifactory/pull/532).

## 6.13.0 (August 24, 2022). Tested on Artifactory 7.41.7

IMPROVEMENTS:

* resource/artifactory_backup: Add attributes `verify_disk_space` and `export_mission_control`. Issue: [#516](https://github.com/jfrog/terraform-provider-artifactory/issues/516) PR: [#530](https://github.com/jfrog/terraform-provider-artifactory/pull/530).

## 6.12.1 (August 23, 2022). Tested on Artifactory 7.41.7

BUG FIXES:

* resource/artifactory_remote_*_repository: Fix unable to reset `excludes_pattern` attribute using empty string. PR: [#527](https://github.com/jfrog/terraform-provider-artifactory/pull/527).

## 6.12.0 (August 17, 2022). Tested on Artifactory 7.41.7

IMPROVEMENTS:

* resource/artifactory_remote_maven_repository: Add attribute `metadata_retrieval_timeout_seconds`. Issue: [#509](https://github.com/jfrog/terraform-provider-artifactory/issues/509) PR: [#525](https://github.com/jfrog/terraform-provider-artifactory/pull/525).

## 6.11.3 (August 9, 2022). Tested on Artifactory 7.41.7

BUG FIXES:

* resource/artifactory_*_repository: Add support for hyphen character in `project_key` attribute. PR: [#524](https://github.com/jfrog/terraform-provider-artifactory/pull/524).

## 6.11.2 (July 28, 2022). Tested on Artifactory 7.41.6

IMPROVEMENTS:

* resource/artifactory_push_replication: Improve sample HCL in documentation. PR: [#519](https://github.com/jfrog/terraform-provider-artifactory/pull/519).
* resourec/artifactory_virtual_maven_repository: Improve sample HCL in documentation. PR: [#519](https://github.com/jfrog/terraform-provider-artifactory/pull/519)
* resource/artifactory_user: Fix inaccurate descriptions for attributes `profile_updatable` and `disable_ui_access`. PR: [#517](https://github.com/jfrog/terraform-provider-artifactory/pull/517). Issue: [#518](https://github.com/jfrog/terraform-provider-artifactory/issues/518)

## 6.11.1 (July 20, 2022). Tested on Artifactory 7.41.4

BUG FIXES:

* resource/artifactory_saml_settings: Fix attribute `no_auto_user_creation` has opposite result. PR: [#512](https://github.com/jfrog/terraform-provider-artifactory/pull/512). Issue: [#500](https://github.com/jfrog/terraform-provider-artifactory/issues/500)
* resourec/artifactory_api_key: Fix failed acceptance test. PR: [#511](https://github.com/jfrog/terraform-provider-artifactory/pull/511)

## 6.11.0 (July 8, 2022)

IMPROVEMENTS:

* Support for swift repo [#497](https://github.com/jfrog/terraform-provider-artifactory/pull/505). Issue: [#496](https://github.com/jfrog/terraform-provider-artifactory/issues/489)

DOCUMENTATION:

* Added `api_key` deprecation message.

## 6.10.1 (July 1, 2022)

BUG FIXES:

* Hack around [weird terraform bug](https://discuss.hashicorp.com/t/using-typeset-in-provider-always-adds-an-empty-element-on-update/18566/2) dealing with sets. PR: [#481](https://github.com/jfrog/terraform-provider-artifactory/pull/496). Issue: [#496](https://github.com/jfrog/terraform-provider-artifactory/issues/476)
* provider: Fix hardcoded HTTP user-agent string. PR: [#497](https://github.com/jfrog/terraform-provider-artifactory/pull/497)

## 6.10.0 (June 28, 2022)

IMPROVEMENTS:

* resource/artifactory_permission_target: Add support for `distribute` permission for `release_bundle`. PR: [#490](https://github.com/jfrog/terraform-provider-artifactory/pull/490)

## 6.9.6 (June 27, 2022). Tested on Artifactory 7.38.10

REFACTOR:

* Updated docs for `local_maven_repository` PR: [#493](https://github.com/jfrog/terraform-provider-artifactory/pull/493). Issue: [#480](https://github.com/jfrog/terraform-provider-artifactory/issues/488)

## 6.9.5 (June 27, 2022). Tested on Artifactory 7.38.10

REFACTOR:

* Moved some functionality to shared
* Fixed tests

## 6.9.4 (June 21, 2022). Tested on Artifactory 7.38.10

REFACTOR:

* Remove redundant shared code to shared module and bump dependency.
* Moved some other sharable code to shared module

## 6.9.3 (June 10, 2022). Tested on Artifactory 7.38.10

BUG FIXES:

* resource/artifactory_file: Check for file existence before verifying checksum. PR: [#481](https://github.com/jfrog/terraform-provider-artifactory/pull/481). Issue: [#480](https://github.com/jfrog/terraform-provider-artifactory/issues/480)

## 6.9.2 (June 7, 2022). Tested on Artifactory 7.38.10

BUG FIXES:

* resource/artifactory_scoped_token:
  * Expand `audiences` validation to include all valid JFrog service types. PR: [#477](https://github.com/jfrog/terraform-provider-artifactory/pull/477). Issue: [#475](https://github.com/jfrog/terraform-provider-artifactory/issues/475)
  * Fix incorrect validation for `applied-permissions/groups` scope. PR: [#477](https://github.com/jfrog/terraform-provider-artifactory/pull/477). Issue: [#478](https://github.com/jfrog/terraform-provider-artifactory/issues/478)

## 6.9.1 (June 3, 2022). Tested on Artifactory 7.38.10

BUG FIXES:

* resource/artifactory_virtual_npm_repository: Add missing attributes `external_dependencies_enabled`, `external_dependencies_patterns`, and `external_dependencies_remote_repo`. PR: [#473](https://github.com/jfrog/terraform-provider-artifactory/pull/473). Issue: [#463](https://github.com/jfrog/terraform-provider-artifactory/issues/463)

## 6.9.0 (May 24, 2022). Tested on Artifactory 7.38.10

FEATURES:

* Added new resources to support Terraform repositories.
  * Local: Terraform Module (`resource/artifactory_local_terraform_module_repository`).
    Terraform Provider (`resource/artifactory_local_terraform_provider_repository`) and Terraform Backend (`resource\artifactory_local_terraformbackend_repository`).
  * Remote: Terraform Repository (`resource/artifactory_remote_terraform_repository`).
  * Virtual: Terraform Repository (`resource/artifactory_virtual_terraform_repository`).
  * Federated: Terraform Module (`resource/artifactory_federated_terraform_module_repository`), Terraform Provider (`resource/artifactory_federated_terraform_provider_repository`).

    Issue [#450](https://github.com/jfrog/terraform-provider-artifactory/issues/450)
    PR: [#464](https://github.com/jfrog/terraform-provider-artifactory/pull/464).

## 6.8.2 (June 2, 2022). Tested on Artifactory 7.38.10

BUG FIXES:

* resource/artifactory_local_maven_repository, resource/artifactory_local_gradle_repository, resource/artifactory_local_sbt_repository, resource/artifactory_local_ivy_repositor: Fix validation for attribute `checksum_policy_type`. Previously it accepts `generated-checksums`. Now it accepts `server-generated-checksums`. Same applies to the corresponding federated repository resources. PR: [#471](https://github.com/jfrog/terraform-provider-artifactory/pull/471). Issue [#470](https://github.com/jfrog/terraform-provider-artifactory/issues/470)

## 6.8.1 (May 31, 2022). Tested on Artifactory 7.38.10

ENHANCEMENTS:

* resource/artifactory_file: Add debugging loggings to aid investigate issue. PR: [#466](https://github.com/jfrog/terraform-provider-artifactory/pull/466) Issue: [#441](https://github.com/jfrog/terraform-provider-artifactory/issues/441)

## 6.8.0 (May 31, 2022). Tested on Artifactory 7.38.10

FEATURES:

* resource/artifactory_scoped_token: New resource for Artifactory scoped token. PR: [#465](https://github.com/jfrog/terraform-provider-artifactory/pull/465). Issue [#451](https://github.com/jfrog/terraform-provider-artifactory/issues/451)

## 6.7.3 (May 27, 2022). Tested on Artifactory 7.38.10

IMPROVEMENTS:

* Upgrade `gopkg.in/yaml.v3` to v3.0.0 for [CVE-2022-28948](https://nvd.nist.gov/vuln/detail/CVE-2022-28948) PR [#467](https://github.com/jfrog/terraform-provider-artifactory/pull/467)

## 6.7.2 (May 13, 2022). Tested on Artifactory 7.38.8

IMPROVEMENTS:

* resource/artifactory_pull_replication.go and resource/artifactory_push_replication.go: Add new attribute `check_binary_existence_in_filestore`.
  PR: [#460](https://github.com/jfrog/terraform-provider-artifactory/pull/460).
  Issue [#434](https://github.com/jfrog/terraform-provider-artifactory/issues/434)

## 6.7.1 (May 13, 2022). Tested on Artifactory 7.38.8

BUG FIXES:

* resource/artifactory_federated_*_repository: Fix attributes from corresponding local repository were not used. PR: [#458](https://github.com/jfrog/terraform-provider-artifactory/pull/458). Issue [#431](https://github.com/jfrog/terraform-provider-artifactory/issues/431)

## 6.7.0 (May 12, 2022). Tested on Artifactory 7.38.8

IMPROVEMENTS:

* resource/artifactory_*_webhook: Add support for multiple outlets (handlers) of the webhook. Existing attributes (`url`, `secret`, `proxy`, and `custom_http_headers`) will be automatically migrated to be the first handler.

To migrate to new webhook schema with multiple handlers:
- Update your HCL and copy the attributes (`url`, `secret`, `proxy`, and `custom_http_headers`) into a `handler` block (See `sample.tf` for full examples)
- Execute `terraform apply -refresh-only` to update the Terraform state

Issue [#439](https://github.com/jfrog/terraform-provider-artifactory/issues/439) PR: [#453](https://github.com/jfrog/terraform-provider-artifactory/pull/453).

BUG FIXES:

* resource/artifactory_permission_target: Fix not working `release_bundle` attribute PR: [#454](https://github.com/jfrog/terraform-provider-artifactory/pull/454). Issue [#449](https://github.com/jfrog/terraform-provider-artifactory/issues/449)

## 6.6.2 (May 11, 2022). Tested on Artifactory 7.38.8

BUG FIXES:

* provider: Fix license checking only works with 'Enterprise' license type. PR: [#456](https://github.com/jfrog/terraform-provider-artifactory/pull/456). Issue [#455](https://github.com/jfrog/terraform-provider-artifactory/issues/455)

## 6.6.1 (May 5, 2022). Tested on Artifactory 7.37.16

BUG FIXES:

* resource/artifactory_federated_*_repository: Use correct 'base' schema from local repository. PR: [#443](https://github.com/jfrog/terraform-provider-artifactory/pull/443). Issue [#431](https://github.com/jfrog/terraform-provider-artifactory/issues/431)

## 6.6.0 (Apr 29, 2022). Tested on Artifactory 7.37.15

IMPROVEMENTS:

* resource/artifactory_group: Add `external_id` attribute to support Azure AD group. PR: [#437](https://github.com/jfrog/terraform-provider-artifactory/pull/437). Issue [#429](https://github.com/jfrog/terraform-provider-artifactory/issues/429)

## 6.5.3 (Apr 27, 2022). Tested on Artifactory 7.37.15

IMPROVEMENTS:

* reorganizing documentation, adding missing documentation links, fixing formatting. No changes in the functionality.
  PR: [GH-435](https://github.com/jfrog/terraform-provider-artifactory/pull/435). Issues [#422](https://github.com/jfrog/terraform-provider-artifactory/issues/422) and [#398](https://github.com/jfrog/terraform-provider-artifactory/issues/398)

## 6.5.2 (Apr 25, 2022). Tested on Artifactory 7.37.14

IMPROVEMENTS:

* resource/artifactory_artifact_webhook: Added 'cached' event type for Artifact webhook. PR: [GH-430](https://github.com/jfrog/terraform-provider-artifactory/pull/430).

## 6.5.1 (Apr 20, 2022). Tested on Artifactory 7.37.14

BUG FIXES:

* provider:  Setting the right default value for 'access_token' attribute. PR: [GH-426](https://github.com/jfrog/terraform-provider-artifactory/pull/426). Issue [#425](https://github.com/jfrog/terraform-provider-artifactory/issues/425)

## 6.5.0 (Apr 19, 2022). Tested on Artifactory 7.37.14

IMPROVEMENTS:

* Resources added for Pub package type of Local Repository
* Resources added for Pub package type of Remote Repository
* Resources added for Pub package type of Virtual Repository
* Acceptance test case enhanced with Client TLS Certificate

PR: [GH-421](https://github.com/jfrog/terraform-provider-artifactory/pull/421)

## 6.4.1 (Apr 18, 2022). Tested on Artifactory 7.37.14

IMPROVEMENTS:

* provider: Support `JFROG_ACCESS_TOKEN` environment variable source for 'access_token' attribute. [GH-418]

## 6.4.0 (Apr 15, 2022). Tested on Artifactory 7.37.13

FEATURES:

* Added new `artifactory_unmanaged_user` resource which is an alias of existing `artifactory_user`.
* Added new `artifactory_managed_user` resource with `password` attribute being required and no automatic password generation.
* Added new `artifactory_anonymous_user` resource which allows importing of Artifactory 'anonymous' user into Terraform state.

[GH-396]

## 6.3.0 (Apr 15, 2022). Tested on Artifactory 7.37.13

IMPROVEMENTS:

* resource/artifactory_permission_targets: Add deprecation message [GH-413]
* Removed dependency on `jfrog-client-go` package [GH-413]

NOTES:

* Resource `artifactory_permission_targets` is deprecated and will be removed in the next major release. Resource `artifactory_permission_target` (singular) has an identical schema which will allow straightforward migration.

## 6.2.0 (Apr 15, 2022). Tested on Artifactory 7.35.2

BUG FIXES:

* resource/artifactory_pull_replication: Make `password` attribute configurable. `url`, `username`, and `password` attributes must be set together when use with remote repository. [GH-411]
* resource/artifactory_push_replication: Make `password` attribute configurable. `url`, `username`, and `password` attributes are now required to match Artifactory API requirements [GH-411]

## 6.1.3 (Apr 12, 2022)

BUG FIXES:

* resource/artifactory_user: Fix to persist changes to groups [GH-406]

## 6.1.2 (Apr 11, 2022)

IMPROVEMENTS:

* Documentation changes for `artifactory_keypair` resource [GH-402]

## 6.1.1 (Apr 11, 2022)

BUG FIXES:

* resource/artifactory_push_replication: unable to update resource after creation [GH-400]

## 6.1.0 (Apr 11, 2022)

IMPROVEMENTS:

* Added gpg keypair attributes for `artifactory_local_rpm_repository` resource [GH-397]

## 6.0.1 (Apr 7, 2022)

IMPROVEMENTS:

* Added VCS remote repository resource - `artifactory_remote_vcs_repository` [GH-394]

## 6.0.0 (Apr 6, 2022)

BREAKING CHANGES:

* `artifactory_local_repository`, `artifactory_remote_repository` and `artifactory_virtual_repository` were removed from the provider. Please use resources with package-specific names, like `artifactory_local_cargo_repository` [GH-380]

## 5.0.0 (Apr 6, 2022)

BREAKING CHANGE:

* resource/artifactory_user: Attribute `password` is optional again. If it is omitted in the HCL, a random password is generated automatically for Artifactory user. This password is not stored in the Terraform state file and thus will not trigger a state drift. [GH-390]

## 4.0.2 (Apr 6, 2022)

BUG FIXES:

* Fix typos in `artifactory_federated_*_repository` resources documentation. [GH-391]

## 4.0.1 (Apr 4, 2022)

BUG FIXES:

* Fix remote repos' `password` attribute always being updated after initial `terraform apply` [GH-385]

## 4.0.0 (Mar 31, 2022)

BREAKING CHANGE:

* Basic authentication with username and password is removed from the provider. [GH-344]

## 3.1.4 (Mar 31, 2022)

BUG FIXES:

* Fix blank password getting sent to Artifactory when updating other attributes of `artifactory_user` resource. [GH-383]

## 3.1.3 (Mar 31, 2022)

IMPROVEMENTS:

* Documentation improved for `artifactory_general_security` resource. [GH-367]

## 3.1.2 (Mar 31, 2022)

BUG FIXES:

* Fix proxy getting unset after modifying existing artifactory_remote_*_repository resources. [GH-381]

## 3.1.1 (Mar 30, 2022)

BUG FIXES:

* resource/artifactory_local_docker_v2_repository: Fix `max_unique_tags` with value 0 being ignored. [GH-376]

## 3.1.0 (Mar 29, 2022)

FEATURES:

* **New Resources:** Added following local repository resources in new implementation. [GH-378]
  * "artifactory_local_cargo_repository"
  * "artifactory_local_conda_repository"

## 3.0.2 (Mar 29, 2022)

IMPROVEMENTS:

* Update module path to `/v3` in `go.mod` and `main.go` [GH-374]

## 3.0.1 (Mar 28, 2022)

BUG FIXES:

* Fix retrieval_cache_period_seconds to be set to 0 for artifactory_remote_*_repository resources. [GH-373]

## 3.0.0 (Mar 28, 2022)

BREAKING CHANGES:

* Resources `artifactory_xray_policy` and `artifactory_xray_watch` have been removed [GH-315]

## 2.25.0 (Mar 21, 2022)

FEATURES:

* **New Resources:** Added following virtual repository resources in new implementation. [GH-365]
  * "artifactory_virtual_alpine_repository"
  * "artifactory_virtual_bower_repository"
  * "artifactory_virtual_chef_repository"
  * "artifactory_virtual_conda_repository"
  * "artifactory_virtual_composer_repository"
  * "artifactory_virtual_cran_repository"
  * "artifactory_virtual_debian_repository"
  * "artifactory_virtual_docker_repository"
  * "artifactory_virtual_gems_repository"
  * "artifactory_virtual_gitlfs_repository"
  * "artifactory_virtual_gradle_repository"
  * "artifactory_virtual_ivy_repository"
  * "artifactory_virtual_npm_repository"
  * "artifactory_virtual_nuget_repository"
  * "artifactory_virtual_p2_repository"
  * "artifactory_virtual_puppet_repository"
  * "artifactory_virtual_pypi_repository"
  * "artifactory_virtual_sbt_repository"

## 2.24.0 (Mar 18, 2022)

FEATURES:

* **New Resources:** Added following remote repository resources in new implementation. [GH-364]
  * "artifactory_remote_alpine_repository"
  * "artifactory_remote_bower_repository"
  * "artifactory_remote_chef_repository"
  * "artifactory_remote_cocoapods_repository"
  * "artifactory_remote_conda_repository"
  * "artifactory_remote_conan_repository"
  * "artifactory_remote_composer_repository"
  * "artifactory_remote_cran_repository"
  * "artifactory_remote_debian_repository"
  * "artifactory_remote_gems_repository"
  * "artifactory_remote_go_repository"
  * "artifactory_remote_generic_repository"
  * "artifactory_remote_gitlfs_repository"
  * "artifactory_remote_opkg_repository"
  * "artifactory_remote_p2_repository"
  * "artifactory_remote_puppet_repository"
  * "artifactory_remote_rpm_repository"
  * "artifactory_remote_nuget_repository"

## 2.23.2 (Mar 17, 2022)

IMPROVEMENTS:

* Datasource `datasource_artifactory_file`, added a parameter `path_is_aliased`,
  assumes that the path supplied is an alias for the most recent version of the artifact and doesn't try to resolve it to a specific, timestamped, artifact

## 2.23.1 (Mar 15, 2022)

IMPROVEMENTS:

* resource/artifactory_remote_docker_repository: Setting default value '**' for external_dependencies_patterns field. [GH-363]
* resource/artifactory_remote_helm_repository: Setting default value '**' for external_dependencies_patterns field. [GH-363]

## 2.23.0 (Mar 11, 2022)

FEATURES:

* **New Resources:** Added following local and remote repository resources in new implementation. [GH-360]
  * "artifactory_local_sbt_repository"
  * "artifactory_local_ivy_repository"
  * "artifactory_remote_sbt_repository"
  * "artifactory_remote_ivy_repository"

## 2.22.3 (Mar 10, 2022)

BUG FIXES:

* Conditional file download depending on `force_overwrite` value of data source `artifactory_file`. [GH-352]

## 2.22.2 (Mar 10, 2022)

BUG FIXES:

* resource/artifactory_ldap_setting: Made user_dn_pattern attribute optional. [GH-356]

## 2.22.1 (Mar 8, 2022)

IMPROVEMENTS:

* Make repository layout to correct default value as per package type, provided the `repo_layout_ref` attribute is not supplied explicitly in the resource. [GH-335]

## 2.22.0 (Mar 8, 2022)

FEATURES:

* resource/artifactory_push_replication: Add support for specifying proxy. [GH-337]
* resource/artifactory_replication_config: Add support for specifying proxy. [GH-337]
* resource/artifactory_single_replication: Add support for specifying proxy. [GH-337]

## 2.21.0 (Mar 3, 2022)

FEATURES:

* **New Resources:** Added following remote repository resources. [GH-343]
  * "artifactory_remote_maven_repository"
  * "artifactory_remote_gradle_repository"

## 2.20.4 (Feb 28, 2022)

IMPROVEMENTS:

* resource/artifactory_remote_docker_repository: Added list_remote_folder_items attribute to resource_artifactory_remote_docker_repository. [GH-338]
* resource/artifactory_remote_cargo_repository: Added list_remote_folder_items attribute to resource_artifactory_remote_cargo_repository. [GH-338]
* resource/artifactory_remote_helm_repository: Added list_remote_folder_items attribute to resource_artifactory_remote_helm_repository. [GH-338]
* resource/artifactory_remote_pypi_repository: Added list_remote_folder_items attribute to resource_artifactory_remote_pypi_repository. [GH-338]

## 2.20.3 (Feb 25, 2022)

IMPROVEMENTS:

* Add previously missing repository resource attributes to documentation [GH-332]

## 2.20.2 (Feb 25, 2022)

IMPROVEMENTS:

* resource/artifactory_backup: Added support for system backup configuration. [GH-331]

## 2.20.1 (Feb 24, 2022)

IMPROVEMENTS:

* Make `xray_index` attribute for local/remote/federated repository resources settable by users [GH-330]
* Add documentation for `xray_index`  [GH-330]

## 2.20.0 (Feb 20, 2022)

FEATURES:

* resource/artifactory_virtual_helm_repository: New resource for Helm repository type with namespaces support [GH-322]

## 2.19.1 (Feb 16, 2022)

IMPROVEMENTS:

* Add a test and update the sample TF for `artifactory_remote_pypi_repository` [GH-321]

## 2.19.0 (Feb 16, 2022)

IMPROVEMENTS:

* Add `project_key` and `project_environments` to local, remote, virtual, and federated repository resources to support Artifactory Projects [GH-320]

## 2.18.1 (Feb 14, 2022)

BUG FIXES:

* resource/artifactory_keypair: Fix key pair not being stored in Terraform state correctly. [GH-317]

## 2.18.0 (Feb 14, 2022)

FEATURES:

* **New Resources:** Webhook resources [GH-313]
  * `artifactory_artifact_webhook`
  * `artifactory_artifact_property_webhook`
  * `artifactory_docker_webhook`
  * `artifactory_build_webhook`
  * `artifactory_release_bundle_webhook`
  * `artifactory_distribution_webhook`
  * `artifactory_artifactory_release_bundle_webhook`

## 2.17.0 (Feb 12, 2022)

IMPROVEMENTS:

* resource/resource_artifactory_remote_pypi_repository: Added support for pypi remote repository with fix for priority_resolution attribute. [GH-316]

## 2.16.2 (Feb 10, 2022)

BUG FIXES:

* resource/artifactory_single_replication_config: Fix for error when repository got externally removed, but replication resource configured. [GH-312]

## 2.16.1 (Feb 7, 2022)

BUG FIXES:

* resource/artifactory_remote_repository: Fix failing test for `proxy` attribute [GH-311]

## 2.16.0 (Feb 4, 2022)

IMPROVEMENTS:

* resource/artifactory_group: Added support for manager roles in artifactory_group resource [GH-308]

## 2.15.2 (Feb 4, 2022)

BUG FIXES:

* resource/artifactory_remote_repository: Fix unable to reset `proxy` attribute [GH-307]

## 2.15.1 (Feb 4, 2022)

BUG FIXES:

* resource/artifactory_xray_watch: Fix incorrect usage of variable reference with Resty `.SetBody()` in `create` and `update` funcs [GH-306]

## 2.15.0 (Feb 3, 2022)

FEATURES:

* **New Resource:** `artifactory_virtual_rpm_repository` with support for `primary_keypair_ref` and `secondary_keypair_ref` and [GH-303]

## 2.14.0 (Feb 3, 2022)

FEATURES:

* Added following smart remote repo attributes for npm, cargo, docker and helm remote repository resources [GH-305].
  * "statistics_enabled"
  * "properties_enabled"
  * "source_origin_absence_detection"

## 2.13.1 (Feb 2, 2022)

IMPROVEMENTS:

* Add missing documentations for Federated repo resources [GH-304]
* Add additional repo types for Federated repo resources [GH-304]

## 2.13.0 (Feb 1, 2022)

FEATURES:

* **New Resources:** `artifactory_federated_x_repository` where `x` is one of the following [GH-296]:
  * "bower"
  * "chef"
  * "cocoapods"
  * "composer"
  * "conan"
  * "cran"
  * "gems"
  * "generic"
  * "gitlfs"
  * "go"
  * "helm"
  * "ivy"
  * "npm"
  * "opkg"
  * "puppet"
  * "pypi"
  * "sbt"
  * "vagrant"<|MERGE_RESOLUTION|>--- conflicted
+++ resolved
@@ -1,11 +1,8 @@
-<<<<<<< HEAD
-## 12.8.0 (January 3, 2025). Tested on Artifactory 7.98.12 with Terraform 1.10.3 and OpenTofu 1.8.8
+## 12.8.0 (January 7, 2025). Tested on Artifactory 7.98.13 with Terraform 1.10.3 and OpenTofu 1.8.8
 
 FEATURES:
 
 **New Resource:** `artifactory_federated_huggingfaceml_repository` to support federated HuggingFace ML repository. PR: [#1161](https://github.com/jfrog/terraform-provider-artifactory/pull/1161)
-=======
-## 12.8.0 (January 6, 2025). Tested on Artifactory 7.98.13 with Terraform 1.10.3 and OpenTofu 1.8.8
 
 IMPROVEMENTS:
 
@@ -14,7 +11,6 @@
 BUG FIXES:
 
 * resource/artifactory_artifact: Fix artifact upload incorrectly (using multipart form vs raw binary data). Issue: [#1083](https://github.com/jfrog/terraform-provider-artifactory/issues/1083) PR: [#1164](https://github.com/jfrog/terraform-provider-artifactory/pull/1164)
->>>>>>> 3669053d
 
 ## 12.7.1 (December 18, 2024). Tested on Artifactory 7.98.11 with Terraform 1.10.2 and OpenTofu 1.8.7
 
