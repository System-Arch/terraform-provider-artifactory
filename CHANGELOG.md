--- conflicted
+++ resolved
@@ -1,10 +1,9 @@
-<<<<<<< HEAD
-## 2.18.1 (Feb, 12, 2022)
+## 2.18.1 (Feb, 14, 2022)
 
 BUG FIXES:
 
 * resource/artifactory_keypair: Fix key pair not being stored in Terraform state correctly. [GH-317]
-=======
+
 ## 2.18.0 (Feb, 14, 2022)
 
 FEATURES:
@@ -17,7 +16,6 @@
   * `artifactory_release_bundle_webhook`
   * `artifactory_distribution_webhook`
   * `artifactory_artifactory_release_bundle_webhook`
->>>>>>> 7bb89ccc
 
 ## 2.17.0 (Feb, 12, 2022)
 
