<<<<<<< HEAD
## 2.24.0 (Mar 17, 2022)

FEATURES:

* **New Resources:** Added following remote repository resources in new implementation. [GH-364]
  * "artifactory_remote_alpine_repository"
  * "artifactory_remote_bower_repository"
  * "artifactory_remote_chef_repository"
  * "artifactory_remote_cocoapods_repository"
  * "artifactory_remote_conda_repository"
  * "artifactory_remote_conan_repository"
  * "artifactory_remote_composer_repository"
  * "artifactory_remote_cran_repository"
  * "artifactory_remote_debian_repository"
  * "artifactory_remote_gems_repository"
  * "artifactory_remote_go_repository"
  * "artifactory_remote_generic_repository"
  * "artifactory_remote_gitlfs_repository"
  * "artifactory_remote_opkg_repository"
  * "artifactory_remote_p2_repository"
  * "artifactory_remote_puppet_repository"
  * "artifactory_remote_rpm_repository"
  * "artifactory_remote_nuget_repository"
  
=======
## 2.23.2 (Mar 17, 2022)

IMPROVEMENTS:

* Datasource `datasource_artifactory_file`, added a parameter `path_is_aliased`, 
  assumes that the path supplied is an alias for the most recent version of the artifact and doesn't try to resolve it to a specific, timestamped, artifact

## 2.23.1 (Mar 15, 2022)

IMPROVEMENTS:

* resource/artifactory_remote_docker_repository: Setting default value '**' for external_dependencies_patterns field. [GH-363]
* resource/artifactory_remote_helm_repository: Setting default value '**' for external_dependencies_patterns field. [GH-363]

>>>>>>> 4412eeab
## 2.23.0 (Mar 11, 2022)

FEATURES:

* **New Resources:** Added following local and remote repository resources in new implementation. [GH-360]
  * "artifactory_local_sbt_repository"
  * "artifactory_local_ivy_repository"
  * "artifactory_remote_sbt_repository"
  * "artifactory_remote_ivy_repository"

## 2.22.3 (Mar 10, 2022)

BUG FIXES:

*Conditional file download depending on `force_overwrite` value of data source `artifactory_file`. [GH-352]

## 2.22.2 (Mar 10, 2022)

BUG FIXES:

* resource/artifactory_ldap_setting: Made user_dn_pattern attribute optional. [GH-356]

## 2.22.1 (Mar 8, 2022)

IMPROVEMENTS:

* Make repository layout to correct default value as per package type, provided the `repo_layout_ref` attribute is not supplied explicitly in the resource. [GH-335]

## 2.22.0 (Mar 8, 2022)

FEATURES:

* resource/artifactory_push_replication: Add support for specifying proxy. [GH-337]
* resource/artifactory_replication_config: Add support for specifying proxy. [GH-337]
* resource/artifactory_single_replication: Add support for specifying proxy. [GH-337]

## 2.21.0 (Mar 3, 2022)

FEATURES:

* **New Resources:** Added following remote repository resources. [GH-343]
  * "artifactory_remote_maven_repository"
  * "artifactory_remote_gradle_repository"

## 2.20.4 (Feb 28, 2022)

IMPROVEMENTS:

* resource/artifactory_remote_docker_repository: Added list_remote_folder_items attribute to resource_artifactory_remote_docker_repository. [GH-338]
* resource/artifactory_remote_cargo_repository: Added list_remote_folder_items attribute to resource_artifactory_remote_cargo_repository. [GH-338]
* resource/artifactory_remote_helm_repository: Added list_remote_folder_items attribute to resource_artifactory_remote_helm_repository. [GH-338]
* resource/artifactory_remote_pypi_repository: Added list_remote_folder_items attribute to resource_artifactory_remote_pypi_repository. [GH-338]

## 2.20.3 (Feb 25, 2022)

IMPROVEMENTS:

* Add previously missing repository resource attributes to documentation [GH-332]

## 2.20.2 (Feb 25, 2022)

IMPROVEMENTS:

* resource/artifactory_backup: Added support for system backup configuration. [GH-331]

## 2.20.1 (Feb 24, 2022)

IMPROVEMENTS:

* Make `xray_index` attribute for local/remote/federated repository resources settable by users [GH-330]
* Add documentation for `xray_index`  [GH-330]

## 2.20.0 (Feb 20, 2022)

FEATURES:

* resource/artifactory_virtual_helm_repository: New resource for Helm repository type with namespaces support [GH-322]

## 2.19.1 (Feb 16, 2022)

IMPROVEMENTS:

* Add a test and update the sample TF for `artifactory_remote_pypi_repository` [GH-321]

## 2.19.0 (Feb 16, 2022)

IMPROVEMENTS:

* Add `project_key` and `project_environments` to local, remote, virtual, and federated repository resources to support Artifactory Projects [GH-320]

## 2.18.1 (Feb 14, 2022)

BUG FIXES:

* resource/artifactory_keypair: Fix key pair not being stored in Terraform state correctly. [GH-317]

## 2.18.0 (Feb 14, 2022)

FEATURES:

* **New Resources:** Webhook resources [GH-313]
  * `artifactory_artifact_webhook`
  * `artifactory_artifact_property_webhook`
  * `artifactory_docker_webhook`
  * `artifactory_build_webhook`
  * `artifactory_release_bundle_webhook`
  * `artifactory_distribution_webhook`
  * `artifactory_artifactory_release_bundle_webhook`

## 2.17.0 (Feb 12, 2022)

IMPROVEMENTS:

* resource/resource_artifactory_remote_pypi_repository: Added support for pypi remote repository with fix for priority_resolution attribute. [GH-316]

## 2.16.2 (Feb 10, 2022)

BUG FIXES:

* resource/artifactory_single_replication_config: Fix for error when repository got externally removed, but replication resource configured. [GH-312]

## 2.16.1 (Feb 7, 2022)

BUG FIXES:

* resource/artifactory_remote_repository: Fix failing test for `proxy` attribute [GH-311]

## 2.16.0 (Feb 4, 2022)

IMPROVEMENTS:

* resource/artifactory_group: Added support for manager roles in artifactory_group resource [GH-308]

## 2.15.2 (Feb 4, 2022)

BUG FIXES:

* resource/artifactory_remote_repository: Fix unable to reset `proxy` attribute [GH-307]

## 2.15.1 (Feb 4, 2022)

BUG FIXES:

* resource/artifactory_xray_watch: Fix incorrect usage of variable reference with Resty `.SetBody()` in `create` and `update` funcs [GH-306]

## 2.15.0 (Feb 3, 2022)

FEATURES:

* **New Resource:** `artifactory_virtual_rpm_repository` with support for `primary_keypair_ref` and `secondary_keypair_ref` and [GH-303]

## 2.14.0 (Feb 3, 2022)

FEATURES:

* Added following smart remote repo attributes for npm, cargo, docker and helm remote repository resources [GH-305].
  * "statistics_enabled"
  * "properties_enabled"
  * "source_origin_absence_detection"

## 2.13.1 (Feb 2, 2022)

IMPROVEMENTS:

* Add missing documentations for Federated repo resources [GH-304]
* Add additional repo types for Federated repo resources [GH-304]

## 2.13.0 (Feb 1, 2022)

FEATURES:

* **New Resources:** `artifactory_federated_x_repository` where `x` is one of the following [GH-296]:
  * "bower"
  * "chef"
  * "cocoapods"
  * "composer"
  * "conan"
  * "cran"
  * "gems"
  * "generic"
  * "gitlfs"
  * "go"
  * "helm"
  * "ivy"
  * "npm"
  * "opkg"
  * "puppet"
  * "pypi"
  * "sbt"
  * "vagrant"<|MERGE_RESOLUTION|>--- conflicted
+++ resolved
@@ -1,5 +1,4 @@
-<<<<<<< HEAD
-## 2.24.0 (Mar 17, 2022)
+## 2.24.0 (Mar 18, 2022)
 
 FEATURES:
 
@@ -23,7 +22,6 @@
   * "artifactory_remote_rpm_repository"
   * "artifactory_remote_nuget_repository"
   
-=======
 ## 2.23.2 (Mar 17, 2022)
 
 IMPROVEMENTS:
@@ -38,7 +36,6 @@
 * resource/artifactory_remote_docker_repository: Setting default value '**' for external_dependencies_patterns field. [GH-363]
 * resource/artifactory_remote_helm_repository: Setting default value '**' for external_dependencies_patterns field. [GH-363]
 
->>>>>>> 4412eeab
 ## 2.23.0 (Mar 11, 2022)
 
 FEATURES:
