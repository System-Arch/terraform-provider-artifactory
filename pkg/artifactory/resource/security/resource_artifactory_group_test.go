--- conflicted
+++ resolved
@@ -2,10 +2,7 @@
 
 import (
 	"fmt"
-<<<<<<< HEAD
 	"github.com/jfrog/terraform-provider-shared/test"
-=======
->>>>>>> c468ee0f
 	"github.com/jfrog/terraform-provider-shared/util"
 	"net/http"
 	"testing"
@@ -256,8 +253,14 @@
 	}
 	var configs []string
 	for step, template := range templates {
-		configs = append(configs, util.ExecuteTemplate(fmt.Sprint(step), template, map[string]string{"groupName": groupName}))
-
+		configs = append(
+			configs,
+			util.ExecuteTemplate(
+				fmt.Sprint(step),
+				template,
+				map[string]string{"groupName": groupName},
+			),
+		)
 	}
 	resource.Test(t, resource.TestCase{
 		PreCheck:          func() { acctest.PreCheck(t) },
