package artifactory

import (
	"fmt"
<<<<<<< HEAD
	"github.com/go-resty/resty/v2"
	"github.com/hashicorp/terraform-plugin-sdk/helper/schema"
	"github.com/jfrog/jfrog-client-go/artifactory/services"
=======
>>>>>>> e8da9ae1
	"net/http"

	"github.com/hashicorp/terraform-plugin-sdk/v2/helper/schema"
	"github.com/jfrog/jfrog-client-go/artifactory/services"
)

func resourceArtifactoryLocalRepository() *schema.Resource {
	return &schema.Resource{
		Create: resourceLocalRepositoryCreate,
		Read:   resourceLocalRepositoryRead,
		Update: resourceLocalRepositoryUpdate,
		Delete: resourceLocalRepositoryDelete,
		Exists: resourceLocalRepositoryExists,
		Importer: &schema.ResourceImporter{
			State: schema.ImportStatePassthrough,
		},

		Schema: map[string]*schema.Schema{
			"key": {
				Type:     schema.TypeString,
				Required: true,
				ForceNew: true,
				ValidateFunc: repoKeyValidator,
			},
			"package_type": {
				Type:         schema.TypeString,
				Optional:     true,
				ForceNew:     true,
				Computed:     true,
				ValidateFunc: repoTypeValidator,
			},
			"description": {
				Type:     schema.TypeString,
				Optional: true,
			},
			"notes": {
				Type:     schema.TypeString,
				Optional: true,
			},
			"includes_pattern": {
				Type:     schema.TypeString,
				Optional: true,
				Computed: true,
			},
			"excludes_pattern": {
				Type:     schema.TypeString,
				Optional: true,
				Computed: true,
			},
			"repo_layout_ref": {
				Type:     schema.TypeString,
				Optional: true,
				Computed: true,
			},
			"handle_releases": {
				Type:     schema.TypeBool,
				Optional: true,
				Computed: true,
			},
			"handle_snapshots": {
				Type:     schema.TypeBool,
				Optional: true,
				Computed: true,
			},
			"max_unique_snapshots": {
				Type:     schema.TypeInt,
				Optional: true,
				Computed: true,
			},
			"debian_trivial_layout": {
				Type:     schema.TypeBool,
				Optional: true,
			},
			"checksum_policy_type": {
				Type:     schema.TypeString,
				Optional: true,
				Computed: true,
			},
			"max_unique_tags": {
				Type:     schema.TypeInt,
				Optional: true,
				Computed: true,
			},
			"snapshot_version_behavior": {
				Type:     schema.TypeString,
				Optional: true,
				Computed: true,
			},
			"suppress_pom_consistency_checks": {
				Type:     schema.TypeBool,
				Optional: true,
				Computed: true,
			},
			"blacked_out": {
				Type:     schema.TypeBool,
				Optional: true,
				Computed: true,
			},
			"property_sets": {
				Type:     schema.TypeSet,
				Elem:     &schema.Schema{Type: schema.TypeString},
				Set:      schema.HashString,
				Optional: true,
			},
			"archive_browsing_enabled": {
				Type:     schema.TypeBool,
				Optional: true,
			},
			"calculate_yum_metadata": {
				Type:     schema.TypeBool,
				Optional: true,
			},
			"yum_root_depth": {
				Type:     schema.TypeInt,
				Optional: true,
			},
			"docker_api_version": {
				Type:     schema.TypeString,
				Optional: true,
				Computed: true,
			},
			"enable_file_lists_indexing": {
				Type:     schema.TypeBool,
				Optional: true,
				Computed: true,
			},
			"xray_index": {
				Type:     schema.TypeBool,
				Optional: true,
				Computed: true,
			},
			"force_nuget_authentication": {
				Type:     schema.TypeBool,
				Optional: true,
				Computed: true,
			},
		},
	}
}

type MessyRepo struct {
	services.LocalRepositoryBaseParams
	services.CommonMavenGradleLocalRepositoryParams
	services.DebianLocalRepositoryParams
	services.DockerLocalRepositoryParams
	services.RpmLocalRepositoryParams
	ForceNugetAuthentication bool `json:"forceNugetAuthentication"`
}

func unmarshalLocalRepository(data *schema.ResourceData) MessyRepo {
	d := &ResourceData{ResourceData: data}
	repo := MessyRepo{}

	repo.Rclass = "local"
	repo.Key = d.getString("key", false)
	repo.PackageType = d.getString("package_type", false)
	repo.Description = d.getString("description", false)
	repo.Notes = d.getString("notes", false)
	repo.DebianTrivialLayout = d.getBoolRef("debian_trivial_layout", false)
	repo.IncludesPattern = d.getString("includes_pattern", false)
	repo.ExcludesPattern = d.getString("excludes_pattern", false)
	repo.RepoLayoutRef = d.getString("repo_layout_ref", false)
	repo.MaxUniqueTags = d.getInt("max_unique_tags", false)
	repo.BlackedOut = d.getBoolRef("blacked_out", false)
	repo.CalculateYumMetadata = d.getBoolRef("calculate_yum_metadata", false)
	repo.YumRootDepth = d.getInt("yum_root_depth", false)
	repo.ArchiveBrowsingEnabled = d.getBoolRef("archive_browsing_enabled", false)
	repo.DockerApiVersion = d.getString("docker_api_verision", false)
	repo.EnableFileListsIndexing = d.getBoolRef("enable_file_lists_indexing", false)
	repo.PropertySets = d.getSet("property_sets")
	repo.HandleReleases = d.getBoolRef("handle_releases", false)
	repo.HandleSnapshots = d.getBoolRef("handle_snapshots", false)
	repo.ChecksumPolicyType = d.getString("checksum_policy_type", false)
	repo.MaxUniqueSnapshots = d.getInt("max_unique_snapshots", false)
	repo.SnapshotVersionBehavior = d.getString("snapshot_version_behavior", false)
	repo.SuppressPomConsistencyChecks = d.getBoolRef("suppress_pom_consistency_checks", false)
	repo.XrayIndex = d.getBoolRef("xray_index", false)
	repo.ForceNugetAuthentication = d.getBool("force_nuget_authentication", false)

	return repo
}

func resourceLocalRepositoryCreate(d *schema.ResourceData, m interface{}) error {

	repo := unmarshalLocalRepository(d)

	_, err := m.(*resty.Client).R().SetBody(repo).Put(repositoriesEndpoint + repo.Key)

	if err != nil {
		return err
	}
	d.SetId(repo.Key)
	return resourceLocalRepositoryRead(d, m)
}

func resourceLocalRepositoryRead(d *schema.ResourceData, m interface{}) error {

	repo := MessyRepo{}
	if d.Id() == "" {
		return fmt.Errorf("no id given")
	}

	resp, err := m.(*resty.Client).R().SetResult(&repo).Get(repositoriesEndpoint + d.Id())
	if err != nil {
		if resp != nil {
			if resp.StatusCode() == http.StatusNotFound{
				d.SetId("")
				return nil
			}
			return fmt.Errorf("error: id: %s %s %s", d.Id(), err, string(resp.Body()[:]))
		}
		return err
	}

	setValue := mkLens(d)

	setValue("key", repo.Key)
	// type 'yum' is not to be supported, as this is really of type 'rpm'. When 'yum' is used on create, RT will
	// respond with 'rpm' and thus confuse TF into think there has been a state change.
	setValue("package_type", repo.PackageType)
	setValue("description", repo.Description)
	setValue("notes", repo.Notes)
	setValue("includes_pattern", repo.IncludesPattern)
	setValue("excludes_pattern", repo.ExcludesPattern)
	setValue("repo_layout_ref", repo.RepoLayoutRef)
	setValue("debian_trivial_layout", repo.DebianTrivialLayout)
	setValue("max_unique_tags", repo.MaxUniqueTags)
	setValue("blacked_out", repo.BlackedOut)
	setValue("archive_browsing_enabled", repo.ArchiveBrowsingEnabled)
	setValue("calculate_yum_metadata", repo.CalculateYumMetadata)
	setValue("yum_root_depth", repo.YumRootDepth)
	setValue("docker_api_version", repo.DockerApiVersion)
	setValue("enable_file_lists_indexing", repo.EnableFileListsIndexing)
	setValue("property_sets", schema.NewSet(schema.HashString, castToInterfaceArr(repo.PropertySets)))
	setValue("handle_releases", repo.HandleReleases)
	setValue("handle_snapshots", repo.HandleSnapshots)
	setValue("checksum_policy_type", repo.ChecksumPolicyType)
	setValue("max_unique_snapshots", repo.MaxUniqueSnapshots)
	setValue("snapshot_version_behavior", repo.SnapshotVersionBehavior)
	setValue("suppress_pom_consistency_checks", repo.SuppressPomConsistencyChecks)
	setValue("xray_index", repo.XrayIndex)
	errors := setValue("force_nuget_authentication", repo.ForceNugetAuthentication)

	if errors != nil && len(errors) > 0 {
		return fmt.Errorf("failed saving state for local repos %q",errors)
	}

	return nil
}

func resourceLocalRepositoryUpdate(d *schema.ResourceData, m interface{}) error {
	repo := unmarshalLocalRepository(d)

	_, err := m.(*resty.Client).R().SetBody(repo).SetHeader("accept", "text/plain").
		Post(repositoriesEndpoint + d.Id())

	if err != nil {
		return err
	}
	d.SetId(repo.Key) // I have no idea why someone would do this when d.Id() is already correct
	return resourceLocalRepositoryRead(d, m)
}

func resourceLocalRepositoryDelete(d *schema.ResourceData, m interface{}) error {
	_, err := m.(*resty.Client).R().SetHeader("Accept", "*/*").Delete(repositoriesEndpoint + d.Id())
	return err
}

func resourceLocalRepositoryExists(d *schema.ResourceData, m interface{}) (bool, error) {
	_, err := m.(*resty.Client).R().Head(repositoriesEndpoint + d.Id())
	// artifactory returns 400 instead of 404. but regardless, it's an error
	return err == nil, err
}<|MERGE_RESOLUTION|>--- conflicted
+++ resolved
@@ -2,16 +2,11 @@
 
 import (
 	"fmt"
-<<<<<<< HEAD
 	"github.com/go-resty/resty/v2"
-	"github.com/hashicorp/terraform-plugin-sdk/helper/schema"
-	"github.com/jfrog/jfrog-client-go/artifactory/services"
-=======
->>>>>>> e8da9ae1
-	"net/http"
 
 	"github.com/hashicorp/terraform-plugin-sdk/v2/helper/schema"
 	"github.com/jfrog/jfrog-client-go/artifactory/services"
+	"net/http"
 )
 
 func resourceArtifactoryLocalRepository() *schema.Resource {
@@ -27,9 +22,9 @@
 
 		Schema: map[string]*schema.Schema{
 			"key": {
-				Type:     schema.TypeString,
-				Required: true,
-				ForceNew: true,
+				Type:         schema.TypeString,
+				Required:     true,
+				ForceNew:     true,
 				ValidateFunc: repoKeyValidator,
 			},
 			"package_type": {
@@ -213,7 +208,7 @@
 	resp, err := m.(*resty.Client).R().SetResult(&repo).Get(repositoriesEndpoint + d.Id())
 	if err != nil {
 		if resp != nil {
-			if resp.StatusCode() == http.StatusNotFound{
+			if resp.StatusCode() == http.StatusNotFound {
 				d.SetId("")
 				return nil
 			}
@@ -252,7 +247,7 @@
 	errors := setValue("force_nuget_authentication", repo.ForceNugetAuthentication)
 
 	if errors != nil && len(errors) > 0 {
-		return fmt.Errorf("failed saving state for local repos %q",errors)
+		return fmt.Errorf("failed saving state for local repos %q", errors)
 	}
 
 	return nil
@@ -272,7 +267,7 @@
 }
 
 func resourceLocalRepositoryDelete(d *schema.ResourceData, m interface{}) error {
-	_, err := m.(*resty.Client).R().SetHeader("Accept", "*/*").Delete(repositoriesEndpoint + d.Id())
+	_, err := m.(*resty.Client).R().Delete(repositoriesEndpoint + d.Id())
 	return err
 }
 
