--- conflicted
+++ resolved
@@ -2,40 +2,17 @@
 
 import (
 	"fmt"
-<<<<<<< HEAD
-=======
-	"net/http"
-	"net/url"
-
-	artifactoryold "github.com/atlassian/go-artifactory/v2/artifactory"
->>>>>>> e8da9ae1
 	"github.com/go-resty/resty/v2"
 	"github.com/hashicorp/terraform-plugin-sdk/v2/helper/schema"
 	"github.com/hashicorp/terraform-plugin-sdk/v2/helper/validation"
-	"github.com/jasonwbarnett/go-xray/xray"
-<<<<<<< HEAD
 	"net/http"
 	"net/url"
-=======
-	artifactorynew "github.com/jfrog/jfrog-client-go/artifactory"
-	"github.com/jfrog/jfrog-client-go/utils/log"
->>>>>>> e8da9ae1
 )
 
 var Version = "2.2.16"
 
 const repositoriesEndpoint = "artifactory/api/repositories/"
 
-type ArtClient struct {
-<<<<<<< HEAD
-
-=======
-	ArtOld *artifactoryold.Artifactory
-	ArtNew artifactorynew.ArtifactoryServicesManager
->>>>>>> e8da9ae1
-	Xray   *xray.Xray
-	Resty  *resty.Client
-}
 
 // Provider Artifactory provider that supports configuration via username+password or a token
 // Supported resources are repos, users, groups, replications, and permissions
@@ -190,13 +167,9 @@
 		return nil, err
 	}
 
-<<<<<<< HEAD
 
 	return restyBase, nil
 
-=======
-	return rt, nil
->>>>>>> e8da9ae1
 }
 
 func sendUsageRepo(restyBase *resty.Client, terraformVersion string) (interface{}, error) {
