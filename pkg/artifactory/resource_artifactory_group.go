--- conflicted
+++ resolved
@@ -42,19 +42,11 @@
 				Type:         schema.TypeBool,
 				Optional:     true,
 				Computed:     true,
-<<<<<<< HEAD
-=======
-				//ValidateFunc: autoJoinAdminValidate,
->>>>>>> e8da9ae1
 			},
 			"admin_privileges": {
 				Type:         schema.TypeBool,
 				Optional:     true,
 				Computed:     true,
-<<<<<<< HEAD
-=======
-				//ValidateFunc: autoJoinAdminValidate,
->>>>>>> e8da9ae1
 			},
 			"realm": {
 				Type:         schema.TypeString,
